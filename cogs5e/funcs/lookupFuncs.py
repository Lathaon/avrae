"""
Created on Jan 13, 2017

@author: andrew
"""
import asyncio
import itertools
import json
import logging
import os

import newrelic.agent

from cogs5e.models.background import Background
from cogs5e.models.errors import NoActiveBrew
from cogs5e.models.homebrew.bestiary import Bestiary
from cogs5e.models.homebrew.tome import Tome
from cogs5e.models.monster import Monster
from cogs5e.models.race import Race
from cogs5e.models.spell import Spell
from cogsmisc.stats import Stats
<<<<<<< HEAD
=======
from utils import config
>>>>>>> e32c7e25
from utils.functions import parse_data_entry, search_and_select

HOMEBREW_EMOJI = "<:homebrew:434140566834511872>"
HOMEBREW_ICON = "https://avrae.io/assets/img/homebrew.png"

log = logging.getLogger(__name__)


class Compendium:
    def __init__(self):
        self.backgrounds = []
        self.cfeats = []
        self.classes = []
        self.fancyraces = []
        self.feats = []
        self.itemprops = {}
        self.items = []
        self.monster_mash = []
        self.monsters = []
        self.names = []
        self.rfeats = []
        self.spells = []
        self.rule_references = []
        self.srd_backgrounds = []
        self.srd_items = []
        self.srd_races = []
        self.srd_spells = []
        self.subclasses = []

        # non-srd names
        self.all_nsrd_names = {}
        self.nfeat_names = []
        self.nrfeat_names = []
        self.nrace_names = []
        self.ncfeat_names = []
        self.nclass_names = []
        self.nsubclass_names = []
        self.nbackground_names = []
        self.nmonster_names = []
        self.nspell_names = []
        self.nitem_names = []

        self._base_path = os.path.relpath('res')

    async def reload_task(self, mdb=None):
        wait_for = int(config.RELOAD_INTERVAL)
        if wait_for > 0:
            log.info("Reloading data every %d seconds", wait_for)
            while True:
                await self.reload(mdb)
                await asyncio.sleep(wait_for)

    @newrelic.agent.function_trace()
    async def reload(self, mdb=None):
        log.info("Reloading data")

        loop = asyncio.get_event_loop()

        if mdb is None:
            await loop.run_in_executor(None, self.load_all_json)
        else:
            await self.load_all_mongodb(mdb)

        await loop.run_in_executor(None, self.load_common)

    def load_all_json(self, base_path=None):
        if base_path is not None:
            self._base_path = base_path

        self.cfeats = self.read_json('srd-classfeats.json', [])
        self.classes = self.read_json('srd-classes.json', [])
        self.feats = self.read_json('srd-feats.json', [])
        self.monsters = self.read_json('srd-bestiary.json', [])
        self.names = self.read_json('names.json', [])
        self.rule_references = self.read_json('srd-references.json', [])
        self.srd_backgrounds = self.read_json('srd-backgrounds.json', [])
        self.srd_items = self.read_json('srd-items.json', [])
        self.srd_races = self.read_json('srd-races.json', [])
        self.srd_spells = self.read_json('srd-spells.json', [])

        # Dictionary!
        self.itemprops = self.read_json('itemprops.json', {})
        self.all_nsrd_names = self.read_json('nsrd-names.json', {})

    async def load_all_mongodb(self, mdb):
        lookup = {d['key']: d['object'] for d in await mdb.static_data.find({}).to_list(length=None)}

        self.cfeats = lookup.get('srd-classfeats', [])
        self.classes = lookup.get('srd-classes', [])
        self.feats = lookup.get('srd-feats', [])
        self.monsters = lookup.get('srd-bestiary', [])
        self.names = lookup.get('names', [])
        self.rule_references = lookup.get('srd-references', [])
        self.srd_backgrounds = lookup.get('srd-backgrounds', [])
        self.srd_items = lookup.get('srd-items', [])
        self.srd_races = lookup.get('srd-races', [])
        self.srd_spells = lookup.get('srd-spells', [])

        # Dictionary!
        self.itemprops = lookup.get('itemprops', {})
        self.all_nsrd_names = lookup.get('nsrd-names', {})

    def load_common(self):
        self.backgrounds = [Background.from_data(b) for b in self.srd_backgrounds]
        self.fancyraces = [Race.from_data(r) for r in self.srd_races]
        self.monster_mash = [Monster.from_data(m) for m in self.monsters]
        self.spells = [Spell.from_data(s) for s in self.srd_spells]

        self.items = [i for i in self.srd_items if i.get('type') is not '$']

        self.rfeats = self._load_rfeats()
        self.subclasses = self._load_subclasses()
        self._load_nsrd_names()

    def _load_rfeats(self):
        ret = []
        for race in self.srd_races:
            for entry in race['entries']:
                if isinstance(entry, dict) and 'name' in entry:
                    temp = {'name': "{}: {}".format(race['name'], entry['name']),
                            'text': parse_data_entry(entry['entries']), 'srd': race['srd']}
                    ret.append(temp)
        return ret

    def _load_subclasses(self):
        s = []
        for _class in self.classes:
            subclasses = _class.get('subclasses', [])
            for sc in subclasses:
                sc['name'] = f"{_class['name']}: {sc['name']}"
            s.extend(subclasses)
        return s

    def _load_nsrd_names(self):
        self.nfeat_names = nameify(self.all_nsrd_names.get('feat', []))
        self.nrfeat_names = nameify(self.all_nsrd_names.get('rfeat', []))
        self.nrace_names = nameify(self.all_nsrd_names.get('race', []))
        self.ncfeat_names = nameify(self.all_nsrd_names.get('cfeat', []))
        self.nclass_names = nameify(self.all_nsrd_names.get('class', []))
        self.nsubclass_names = nameify(self.all_nsrd_names.get('subclass', []))
        self.nbackground_names = nameify(self.all_nsrd_names.get('background', []))
        self.nmonster_names = nameify(self.all_nsrd_names.get('monster', []))
        self.nspell_names = nameify(self.all_nsrd_names.get('spell', []))
        self.nitem_names = nameify(self.all_nsrd_names.get('item', []))

    def read_json(self, filename, default):
        data = default
        filepath = os.path.join(self._base_path, filename)
        try:
            with open(filepath, 'r') as f:
                data = json.load(f)
        except FileNotFoundError:
            log.warning("File not found: {}".format(filepath))
        log.debug("Loaded {} things from file {}".format(len(data), filename))
        return data


compendium = Compendium()


# ----- Monster stuff
async def select_monster_full(ctx, name, cutoff=5, return_key=False, pm=False, message=None, list_filter=None,
                              return_metadata=False, extra_choices=None):
    """
    Gets a Monster from the compendium and active bestiary/ies.
    """
    try:
        bestiary = await Bestiary.from_ctx(ctx)
        await bestiary.load_monsters(ctx)
        custom_monsters = bestiary.monsters
        bestiary_id = bestiary.id
    except NoActiveBrew:
        custom_monsters = []
        bestiary_id = None
    choices = list(itertools.chain(compendium.monster_mash, custom_monsters))
    if ctx.guild:
        async for servbestiary in Bestiary.server_bestiaries(ctx):
            if servbestiary.id == bestiary_id:
                continue
            await servbestiary.load_monsters(ctx)
            choices.extend(servbestiary.monsters)

    # #881
    if extra_choices:
        choices.extend(extra_choices)

    await Stats.increase_stat(ctx, "monsters_looked_up_life")

    def get_homebrew_formatted_name(monster):
        if monster.source == 'homebrew':
            return f"{monster.name} ({HOMEBREW_EMOJI})"
        return monster.name

    return await search_and_select(ctx, choices, name, lambda e: e.name, cutoff, return_key, pm, message, list_filter,
                                   selectkey=get_homebrew_formatted_name, return_metadata=return_metadata)


# ---- SPELL STUFF ----
async def select_spell_full(ctx, name, cutoff=5, return_key=False, pm=False, message=None, list_filter=None,
                            search_func=None, return_metadata=False, extra_choices=None):
    """
    Gets a Spell from the compendium and active tome(s).
    """
    choices = await get_spell_choices(ctx)
    # #881
    if extra_choices:
        choices.extend(extra_choices)

    await Stats.increase_stat(ctx, "spells_looked_up_life")

    def get_homebrew_formatted_name(spell):
        if spell.source == 'homebrew':
            return f"{spell.name} ({HOMEBREW_EMOJI})"
        return spell.name

    return await search_and_select(ctx, choices, name, lambda e: e.name, cutoff, return_key, pm, message, list_filter,
                                   selectkey=get_homebrew_formatted_name, search_func=search_func,
                                   return_metadata=return_metadata)


async def get_spell_choices(ctx):
    try:
        tome = await Tome.from_ctx(ctx)
        custom_spells = tome.spells
        tome_id = tome.id
    except NoActiveBrew:
        custom_spells = []
        tome_id = None
    choices = list(itertools.chain(compendium.spells, custom_spells))
    if ctx.guild:
        async for servtome in ctx.bot.mdb.tomes.find({"server_active": str(ctx.guild.id)}, ['spells']):
            if servtome['_id'] != tome_id:
                choices.extend(Spell.from_dict(s) for s in servtome['spells'])
    return choices


# ==== nsrd helper class ====
class NSRDName:
    def __init__(self, name):
        self.name = name
        self.srd = False

    def __getitem__(self, item):
        return self.__getattribute__(item)


def nameify(iterable):
    """Takes a list of strings and returns a list of NSRDNames."""
    return list(map(NSRDName, iterable))<|MERGE_RESOLUTION|>--- conflicted
+++ resolved
@@ -19,10 +19,7 @@
 from cogs5e.models.race import Race
 from cogs5e.models.spell import Spell
 from cogsmisc.stats import Stats
-<<<<<<< HEAD
-=======
 from utils import config
->>>>>>> e32c7e25
 from utils.functions import parse_data_entry, search_and_select
 
 HOMEBREW_EMOJI = "<:homebrew:434140566834511872>"
