"""
Created on Jan 13, 2017

@author: andrew
"""
import asyncio
import itertools
import json
import logging
import os

from cogs5e.models.background import Background
from cogs5e.models.errors import NoActiveBrew
from cogs5e.models.homebrew.bestiary import Bestiary
from cogs5e.models.homebrew.tome import Tome
from cogs5e.models.monster import Monster
from cogs5e.models.race import Race
from cogs5e.models.spell import Spell
from cogsmisc.stats import Stats
from utils.functions import parse_data_entry, search_and_select, search

HOMEBREW_EMOJI = "<:homebrew:434140566834511872>"
HOMEBREW_ICON = "https://avrae.io/assets/img/homebrew.png"

log = logging.getLogger(__name__)


class Compendium:
    def __init__(self):
        self.backgrounds = []
        self.cfeats = []
        self.classes = []
        self.conditions = []
        self.fancyraces = []
        self.feats = []
        self.itemprops = {}
        self.items = []
        self.monster_mash = []
        self.monsters = []
        self.names = []
        self.rfeats = []
        self.rules = []
        self.spells = []
        self.srd_backgrounds = []
        self.srd_items = []
        self.srd_races = []
        self.srd_spells = []
        self.subclasses = []

        self._base_path = os.path.relpath('res')

    async def reload_task(self, mdb=None):
        wait_for = int(os.getenv('RELOAD_INTERVAL', '3600'))
        if wait_for > 0:
            log.info("Reloading data every %d seconds", wait_for)
            while True:
                await self.reload(mdb)
                await asyncio.sleep(wait_for)

    async def reload(self, mdb=None):
        log.info("Reloading data")

        loop = asyncio.get_event_loop()

        if mdb is None:
            await loop.run_in_executor(None, self.load_all_json)
        else:
            await self.load_all_mongodb(mdb)

        await loop.run_in_executor(None, self.load_common)

    def load_all_json(self, base_path=None):
        if base_path is not None:
            self._base_path = base_path

        self.cfeats = self.read_json('srd-classfeats.json', [])
        self.classes = self.read_json('srd-classes.json', [])
        self.conditions = self.read_json('conditions.json', [])
        self.feats = self.read_json('srd-feats.json', [])
        self.monsters = self.read_json('srd-bestiary.json', [])
        self.names = self.read_json('names.json', [])
        self.rules = self.read_json('rules.json', [])
        self.srd_backgrounds = self.read_json('srd-backgrounds.json', [])
        self.srd_items = self.read_json('srd-items.json', [])
        self.srd_races = self.read_json('srd-races.json', [])
        self.srd_spells = self.read_json('srd-spells.json', [])

        # Dictionary!
        self.itemprops = self.read_json('itemprops.json', {})

    async def load_all_mongodb(self, mdb):
        lookup = {d['key']: d['object'] for d in await mdb.static_data.find({}).to_list(length=None)}

        self.cfeats = lookup.get('srd-classfeats', [])
        self.classes = lookup.get('srd-classes', [])
        self.conditions = lookup.get('conditions', [])
        self.feats = lookup.get('srd-feats', [])
        self.monsters = lookup.get('srd-bestiary', [])
        self.names = lookup.get('names', [])
        self.rules = lookup.get('rules', [])
        self.srd_backgrounds = lookup.get('srd-backgrounds', [])
        self.srd_items = lookup.get('srd-items', [])
        self.srd_races = lookup.get('srd-races', [])
        self.srd_spells = lookup.get('srd-spells', [])

        # Dictionary!
        self.itemprops = lookup.get('itemprops', {})

    def load_common(self):
        self.backgrounds = [Background.from_data(b) for b in self.srd_backgrounds]
        self.fancyraces = [Race.from_data(r) for r in self.srd_races]
        self.monster_mash = [Monster.from_data(m) for m in self.monsters]
        self.spells = [Spell.from_data(s) for s in self.srd_spells]

        self.items = [i for i in self.srd_items if i.get('type') is not '$']

        self.rfeats = self.load_rfeats()
        self.subclasses = self.load_subclasses()

    def load_rfeats(self):
        ret = []
        for race in self.srd_races:
            for entry in race['entries']:
                if isinstance(entry, dict) and 'name' in entry:
                    temp = {'name': "{}: {}".format(race['name'], entry['name']),
                            'text': parse_data_entry(entry['entries']), 'srd': race['srd']}
                    ret.append(temp)
        return ret

    def load_subclasses(self):
        s = []
        for _class in self.classes:
            subclasses = _class.get('subclasses', [])
            for sc in subclasses:
                sc['name'] = f"{_class['name']}: {sc['name']}"
            s.extend(subclasses)
        return s

    def read_json(self, filename, default):
        data = default
        filepath = os.path.join(self._base_path, filename)
        try:
            with open(filepath, 'r') as f:
                data = json.load(f)
        except FileNotFoundError:
<<<<<<< HEAD
            log.error("File not found: {}".format(filepath))
=======
            log.warning("File not found: {}".format(filepath))
>>>>>>> 77885025
        log.debug("Loaded {} things from file {}".format(len(data), filename))
        return data


compendium = Compendium()


# ----- Monster stuff
async def select_monster_full(ctx, name, cutoff=5, return_key=False, pm=False, message=None, list_filter=None,
                              return_metadata=False):
    """
    Gets a Monster from the compendium and active bestiary/ies.
    """
    try:
        bestiary = await Bestiary.from_ctx(ctx)
        await bestiary.load_monsters(ctx)
        custom_monsters = bestiary.monsters
        bestiary_id = bestiary.id
    except NoActiveBrew:
        custom_monsters = []
        bestiary_id = None
    choices = list(itertools.chain(compendium.monster_mash, custom_monsters))
    if ctx.guild:
        async for servbestiary in Bestiary.server_bestiaries(ctx):
            if servbestiary.id == bestiary_id:
                continue
            await servbestiary.load_monsters(ctx)
            choices.extend(servbestiary.monsters)

    await Stats.increase_stat(ctx, "monsters_looked_up_life")

    def get_homebrew_formatted_name(monster):
        if monster.source == 'homebrew':
            return f"{monster.name} ({HOMEBREW_EMOJI})"
        return monster.name

    return await search_and_select(ctx, choices, name, lambda e: e.name, cutoff, return_key, pm, message, list_filter,
                                   selectkey=get_homebrew_formatted_name, return_metadata=return_metadata)


# ---- SPELL STUFF ----
async def select_spell_full(ctx, name, cutoff=5, return_key=False, pm=False, message=None, list_filter=None,
                            search_func=None, return_metadata=False):
    """
    Gets a Spell from the compendium and active tome(s).
    """
    choices = await get_spell_choices(ctx)

    await Stats.increase_stat(ctx, "spells_looked_up_life")

    def get_homebrew_formatted_name(spell):
        if spell.source == 'homebrew':
            return f"{spell.name} ({HOMEBREW_EMOJI})"
        return spell.name

    return await search_and_select(ctx, choices, name, lambda e: e.name, cutoff, return_key, pm, message, list_filter,
                                   selectkey=get_homebrew_formatted_name, search_func=search_func,
                                   return_metadata=return_metadata)


async def get_spell_choices(ctx):
    try:
        tome = await Tome.from_ctx(ctx)
        custom_spells = tome.spells
        tome_id = tome.id
    except NoActiveBrew:
        custom_spells = []
        tome_id = None
    choices = list(itertools.chain(compendium.spells, custom_spells))
    if ctx.guild:
        async for servtome in ctx.bot.mdb.tomes.find({"server_active": str(ctx.guild.id)}, ['spells']):
            choices.extend(Spell.from_dict(s) for s in servtome['spells'] if servtome['_id'] != tome_id)
    return choices


async def get_castable_spell(ctx, name, choices=None):
    if choices is None:
        choices = await get_spell_choices(ctx)

    result = search(choices, name, lambda sp: sp.name)
    if result and result[1]:
        return result[0]
    return None<|MERGE_RESOLUTION|>--- conflicted
+++ resolved
@@ -143,11 +143,7 @@
             with open(filepath, 'r') as f:
                 data = json.load(f)
         except FileNotFoundError:
-<<<<<<< HEAD
-            log.error("File not found: {}".format(filepath))
-=======
             log.warning("File not found: {}".format(filepath))
->>>>>>> 77885025
         log.debug("Loaded {} things from file {}".format(len(data), filename))
         return data
 
