--- conflicted
+++ resolved
@@ -41,6 +41,7 @@
 
 log = logging.getLogger(__name__)
 DELETE_AFTER_SECONDS = 30
+
 
 class SheetManager(commands.Cog):
     """
@@ -451,26 +452,16 @@
 
     @character.command(name="server")
     @commands.guild_only()
-<<<<<<< HEAD
     async def character_server(self, ctx, *, args: str = ""):
         """
-        Sets the current global active character as a server character.
-        If the character is already the server character, unsets the server character.
-=======
-    async def character_server(self, ctx, *, name: str = None):
-        """
         Sets the current global active character as a server character.  If the character is already the server character, unsets the server character.
->>>>>>> fae7bde7
 
         All commands in the server that use your active character will instead use the server character, even if the active character is changed elsewhere.
 
         __Optional Arguments__
         `<name>` - The name of the character you want to set as your server character. If not passed in it will default to switching to your current Global character.
             e.g. `!character server "Character Name"`
-<<<<<<< HEAD
         `reset|unset` - This will unset the current server character and leave you with no currently set server character.
-=======
->>>>>>> fae7bde7
         """  # noqa: E501
         new_character_to_set = None
         server_character = None
@@ -543,10 +534,7 @@
         __Optional Arguments__
         `<name>` - The name of the character you want to set as your channel character. If not passed in it will default to switching to your current Global character.
             e.g. `!character channel "Character Name"`
-<<<<<<< HEAD
         `reset|unset` - This will unset the current channel character and leave you with no currently set channel character.
-=======
->>>>>>> fae7bde7
         """  # noqa: E501
 
         channel_character = None
