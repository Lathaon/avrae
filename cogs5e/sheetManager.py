--- conflicted
+++ resolved
@@ -466,20 +466,6 @@
                 delete_after=DELETE_AFTER_SECONDS,
             )
             return
-<<<<<<< HEAD
-        name = args
-        if name is None or name == "":
-            try:
-                new_character_to_set: Character = await Character.from_ctx(
-                    ctx, use_global=True, use_guild=False, use_channel=False
-                )
-            except NoCharacter:
-                await ctx.send(
-                    "No global character is active. You must have a global character set to set a server character if no name is passed in."
-                )
-                return
-=======
->>>>>>> 1cd4ec27
         else:
             new_character_to_set = await self.get_character_by_name(ctx, name)
 
@@ -541,20 +527,6 @@
                 delete_after=DELETE_AFTER_SECONDS,
             )
             return
-<<<<<<< HEAD
-        name = args
-        if name is None or name == "":
-            try:
-                new_character_to_set: Character = await Character.from_ctx(
-                    ctx, use_global=True, use_guild=False, use_channel=False
-                )
-            except NoCharacter:
-                await ctx.send(
-                    "No global character is active. You must have a global character set to set a channel character if no name is passed in."
-                )
-                return
-=======
->>>>>>> 1cd4ec27
         else:
             new_character_to_set = await self.get_character_by_name(ctx, name)
 
