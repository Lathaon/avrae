"""
Created on Jan 19, 2017

@author: andrew
"""
import asyncio
import logging
import time
import traceback
from typing import List

import automation_common.validation
import disnake
import pydantic
import yaml
from disnake.ext import commands
from disnake.ext.commands.cooldowns import BucketType

import ui
from aliasing import helpers
from cogs5e.models import embeds
from cogs5e.models.character import Character
from cogs5e.models.errors import ExternalImportError, NoCharacter
from cogs5e.models.sheet.attack import Attack, AttackList
from cogs5e.sheets.beyond import BeyondSheetParser, DDB_URL_RE
from cogs5e.sheets.dicecloud import DICECLOUD_URL_RE, DicecloudParser
from cogs5e.sheets.dicecloudv2 import DICECLOUDV2_URL_RE, DicecloudV2Parser
from cogs5e.sheets.gsheet import GoogleSheet, extract_gsheet_id_from_url
from cogs5e.utils import actionutils, checkutils, targetutils
from cogs5e.utils.help_constants import *
from ddb.gamelog import CampaignLink
from ddb.gamelog.errors import NoCampaignLink
from utils import img
from utils.argparser import argparse
from utils.constants import SKILL_NAMES
from utils.enums import ActivationType
from utils.functions import confirm, get_positivity, list_get, search_and_select, try_delete, camel_to_title
from utils.settings.character import CHARACTER_SETTINGS

log = logging.getLogger(__name__)


class SheetManager(commands.Cog):
    """
    Commands to load a character sheet into Avrae, and supporting commands to modify the character, as well as basic macros.
    """  # noqa: E501

    def __init__(self, bot):
        self.bot = bot

    @staticmethod
    async def new_arg_stuff(args, ctx, character, base_args=None):
        args = await helpers.parse_snippets(args, ctx, character=character, base_args=base_args)
        args = argparse(args)
        return args

    @commands.group(
        aliases=["a", "attack"],
        invoke_without_command=True,
        help=f"""
        Performs an action (attack or ability) for the current active character.
        __**Valid Arguments**__
        {VALID_AUTOMATION_ARGS}
        """,
    )
    async def action(self, ctx, atk_name=None, *, args: str = ""):
        if atk_name is None:
            return await self.action_list(ctx)

        char: Character = await ctx.get_character()
        args = await self.new_arg_stuff(args, ctx, char, base_args=[atk_name])
        hide = args.last("h", type_=bool)
        embed = embeds.EmbedWithCharacter(char, name=False, image=not hide)

        caster, targets, combat = await targetutils.maybe_combat(ctx, char, args)
        # we select from caster attacks b/c a combat effect could add some
        attack_or_action = await actionutils.select_action(ctx, atk_name, attacks=caster.attacks, actions=char.actions)

        if isinstance(attack_or_action, Attack):
            result = await actionutils.run_attack(ctx, embed, args, caster, attack_or_action, targets, combat)
        else:
            result = await actionutils.run_action(ctx, embed, args, caster, attack_or_action, targets, combat)

        await ctx.send(embed=embed)
        await try_delete(ctx.message)
        if (gamelog := self.bot.get_cog("GameLog")) and result is not None:
            await gamelog.send_automation(ctx, char, attack_or_action.name, result)

    @action.command(name="list")
    async def action_list(self, ctx, *args):
        """
        Lists the active character's actions.
        __Valid Arguments__
        -v - Verbose: Displays each action's character sheet description rather than the effect summary.
        attack - Only displays the available attacks.
        action - Only displays the available actions.
        bonus - Only displays the available bonus actions.
        reaction - Only displays the available reactions.
        legendary - Only displays the available legendary actions.
        mythic - Only displays the available mythic actions.
        lair - Only displays the available lair actions.
        other - Only displays the available actions that have another activation time.
        """
        char: Character = await ctx.get_character()
        caster = await targetutils.maybe_combat_caster(ctx, char)
        embed = embeds.EmbedWithCharacter(char, name=False)
        embed.title = f"{char.name}'s Actions"

        await actionutils.send_action_list(
            ctx, caster=caster, attacks=caster.attacks, actions=char.actions, embed=embed, args=args
        )

    # ---- attack management commands ----
    @action.command(name="add", aliases=["create"])
    async def attack_add(self, ctx, name, *args):
        """
        Adds an attack to the active character.
        __Valid Arguments__
        -d <damage> - How much damage the attack should do.
        -b <to-hit> - The to-hit bonus of the attack.
        -desc <description> - A description of the attack.
        -verb <verb> - The verb to use for this attack. (e.g. "Padellis <verb> a dagger!")
        proper - This attack's name is a proper noun.
        -criton <#> - This attack crits on a number other than a natural 20.
        -phrase <text> - Some flavor text to add to each attack with this attack.
        -thumb <image url> - The attack's image.
        -c <extra crit damage> - How much extra damage (beyond doubling dice) this attack does on a crit.
        -activation <value> - The activation type of the action (e.g. action, bonus, etc).```
        | Action Type  | Value |
        +==============+=======+
        | Action       | 1     |
        | No Action    | 2     |
        | Bonus Action | 3     |
        | Reaction     | 4     |
        | Minute       | 6     |
        | Hour         | 7     |
        | Special      | 8     |
        | Legendary    | 9     |
        | Mythic       | 10    |
        | Lair         | 11    |```
        """
        character: Character = await ctx.get_character()
        parsed = argparse(args)

        activation = parsed.last("activation", type_=int)
        if activation is not None:
            activation = ActivationType(activation)

        attack = Attack.new(
            name,
            bonus_calc=parsed.join("b", "+"),
            damage_calc=parsed.join("d", "+"),
            details=parsed.join("desc", "\n"),
            verb=parsed.last("verb"),
            proper=parsed.last("proper", False, bool),
            criton=parsed.last("criton", type_=int),
            phrase=parsed.join("phrase", "\n"),
            thumb=parsed.last("thumb"),
            extra_crit_damage=parsed.last("c"),
            activation_type=activation,
        )

        conflict = next((a for a in character.overrides.attacks if a.name.lower() == attack.name.lower()), None)
        if conflict:
            if await confirm(ctx, "This will overwrite an attack with the same name. Continue? (Reply with yes/no)"):
                character.overrides.attacks.remove(conflict)
            else:
                return await ctx.send("Okay, aborting.")
        character.overrides.attacks.append(attack)
        await character.commit(ctx)

        out = f"Created attack {attack.name}!"
        if conflict:
            out += " Removed a duplicate attack."
        await ctx.send(out)

    @action.command(name="import")
    async def attack_import(self, ctx, *, data: str):
        """
        Imports an attack from JSON or YAML exported from the Avrae Dashboard.
        """
        # strip any code blocks
        if data.startswith(("```\n", "```json\n", "```yaml\n", "```yml\n", "```py\n")) and data.endswith("```"):
            data = "\n".join(data.split("\n")[1:]).rstrip("`\n")

        character: Character = await ctx.get_character()

        try:
            attack_json = yaml.safe_load(data)
        except yaml.YAMLError:
            return await ctx.send("This is not a valid attack: invalid data.")

        if not isinstance(attack_json, list):
            attack_json = [attack_json]

        # to validate, we normalize using pydantic and then pass it to AttackList
        try:
            normalized_obj = pydantic.parse_obj_as(
                List[automation_common.validation.models.AttackModel], attack_json, type_name="AttackList"
            )
        except pydantic.ValidationError as e:
            err_fmt = automation_common.validation.utils.format_validation_error(e)
            return await ctx.send(f"This is not a valid attack: ```py\n{err_fmt}\n```")

        attacks = AttackList.from_dict([atk.dict() for atk in normalized_obj])

        conflicts = [a for a in character.overrides.attacks if a.name.lower() in [new.name.lower() for new in attacks]]
        if conflicts:
            if await confirm(
                ctx,
                f"This will overwrite {len(conflicts)} attacks with the same name "
                f"({', '.join(c.name for c in conflicts)}). Continue? (Reply with yes/no)",
            ):
                for conflict in conflicts:
                    character.overrides.attacks.remove(conflict)
            else:
                return await ctx.send("Okay, aborting.")

        character.overrides.attacks.extend(attacks)
        await character.commit(ctx)

        out = f"Imported {len(attacks)} attacks:\n{attacks.build_str(character)}"
        await ctx.send(out)

    @action.command(name="delete", aliases=["remove"])
    async def attack_delete(self, ctx, name):
        """
        Deletes an attack override.
        """
        character: Character = await ctx.get_character()
        attack = await search_and_select(ctx, character.overrides.attacks, name, lambda a: a.name)
        if not (await confirm(ctx, f"Are you sure you want to delete {attack.name}? (Reply with yes/no)")):
            return await ctx.send("Okay, aborting delete.")
        character.overrides.attacks.remove(attack)
        await character.commit(ctx)
        await ctx.send(f"Okay, deleted attack {attack.name}.")

    @commands.command(
        aliases=["s"],
        help=f"""
        Rolls a save for your current active character.
        {VALID_SAVE_ARGS}
        """,
    )
    async def save(self, ctx, skill, *args):
        if skill == "death":
            ds_cmd = self.bot.get_command("game deathsave")
            if ds_cmd is None:
                return await ctx.send("Error: GameTrack cog not loaded.")
            return await ctx.invoke(ds_cmd, *args)

        char: Character = await ctx.get_character()

        args = await self.new_arg_stuff(args, ctx, char, base_args=[skill])

        hide = args.last("h", type_=bool)

        embed = embeds.EmbedWithCharacter(char, name=False, image=not hide)

        checkutils.update_csetting_args(char, args)
        caster = await targetutils.maybe_combat_caster(ctx, char)

        result = checkutils.run_save(skill, caster, args, embed)

        # send
        await ctx.send(embed=embed)
        await try_delete(ctx.message)
        if gamelog := self.bot.get_cog("GameLog"):
            await gamelog.send_save(ctx, char, result.skill_name, result.rolls)

    @commands.command(
        aliases=["c"],
        help=f"""
        Rolls a check for your current active character.
        {VALID_CHECK_ARGS}
        """,
    )
    async def check(self, ctx, check, *args):
        char: Character = await ctx.get_character()
        skill_key = await search_and_select(ctx, SKILL_NAMES, check, camel_to_title)
        args = await self.new_arg_stuff(args, ctx, char, base_args=[check])

        hide = args.last("h", type_=bool)

        embed = embeds.EmbedWithCharacter(char, name=False, image=not hide)
        skill = char.skills[skill_key]

        checkutils.update_csetting_args(char, args, skill)
        caster = await targetutils.maybe_combat_caster(ctx, char)

        result = checkutils.run_check(skill_key, caster, args, embed)

        await ctx.send(embed=embed)
        await try_delete(ctx.message)
        if gamelog := self.bot.get_cog("GameLog"):
            await gamelog.send_check(ctx, char, result.skill_name, result.rolls)

    @commands.group(invoke_without_command=True)
    async def desc(self, ctx):
        """Prints or edits a description of your currently active character."""
        char: Character = await ctx.get_character()

        desc = char.description
        if not desc:
            desc = "No description available."

        if len(desc) > 2048:
            desc = desc[:2044] + "..."
        elif len(desc) < 2:
            desc = "No description available."

        embed = embeds.EmbedWithCharacter(char, name=False)
        embed.title = char.name
        embed.description = desc

        await ctx.send(embed=embed)
        await try_delete(ctx.message)

    @desc.command(name="update", aliases=["edit"])
    async def edit_desc(self, ctx, *, desc):
        """Updates the character description."""
        char: Character = await ctx.get_character()
        char.overrides.desc = desc
        await char.commit(ctx)
        await ctx.send("Description updated!")

    @desc.command(name="remove", aliases=["delete"])
    async def remove_desc(self, ctx):
        """Removes the character description, returning to the default."""
        char: Character = await ctx.get_character()
        char.overrides.desc = None
        await char.commit(ctx)
        await ctx.send("Description override removed!")

    @commands.group(invoke_without_command=True)
    async def portrait(self, ctx):
        """Shows or edits the image of your currently active character."""
        char: Character = await ctx.get_character()

        if not char.image:
            return await ctx.send("No image available.")

        embed = disnake.Embed()
        embed.title = char.name
        embed.colour = char.get_color()
        embed.set_image(url=char.image)

        await ctx.send(embed=embed)
        await try_delete(ctx.message)

    @portrait.command(name="update", aliases=["edit"])
    async def edit_portrait(self, ctx, *, url):
        """Updates the character portrait."""
        char: Character = await ctx.get_character()
        char.overrides.image = url
        await char.commit(ctx)
        await ctx.send("Portrait updated!")

    @portrait.command(name="remove", aliases=["delete"])
    async def remove_portrait(self, ctx):
        """Removes the character portrait, returning to the default."""
        char: Character = await ctx.get_character()
        char.overrides.image = None
        await char.commit(ctx)
        await ctx.send("Portrait override removed!")

    @commands.command(hidden=True)  # hidden, as just called by token command
    async def playertoken(self, ctx, *args):
        """
        Generates and sends a token for use on VTTs.
        __Valid Arguments__
        -border <gold|plain|none> - Chooses the token border.
        """

        char: Character = await ctx.get_character()
        if not char.image:
            return await ctx.send("This character has no image.")

        token_args = argparse(args)
        ddb_user = await self.bot.ddb.get_ddb_user(ctx, ctx.author.id)
        is_subscriber = ddb_user and ddb_user.is_subscriber

        try:
            processed = await img.generate_token(char.image, is_subscriber, token_args)
        except Exception as e:
            return await ctx.send(f"Error generating token: {e}")

        file = disnake.File(processed, filename="image.png")
        embed = embeds.EmbedWithCharacter(char, image=False)
        embed.set_image(url="attachment://image.png")
        await ctx.send(file=file, embed=embed)
        processed.close()

    @commands.command()
    async def sheet(self, ctx):
        """Prints the embed sheet of your currently active character."""
        char: Character = await ctx.get_character()

        await ctx.send(embed=char.get_sheet_embed())
        await try_delete(ctx.message)

    @commands.group(aliases=["char"], invoke_without_command=True)
    async def character(self, ctx, *, name: str = None):
        """Switches the active character."""
        if name is None:
            embed = await self._active_character_embed(ctx)
            await ctx.send(embed=embed)
            return

        user_characters = await self.bot.mdb.characters.find({"owner": str(ctx.author.id)}).to_list(None)
        if not user_characters:
            return await ctx.send("You have no characters.")

        selected_char = await search_and_select(
            ctx, user_characters, name, lambda e: e["name"], selectkey=lambda e: f"{e['name']} (`{e['upstream']}`)"
        )

        char = Character.from_dict(selected_char)
        result = await char.set_active(ctx)
        await try_delete(ctx.message)
        if result.did_unset_server_active:
            await ctx.send(
                f"Active character changed to {char.name}. Your server active character has been unset.",
                delete_after=30,
            )
        else:
            await ctx.send(f"Active character changed to {char.name}.", delete_after=15)

    @character.command(name="server")
    @commands.guild_only()
    async def character_server(self, ctx):
        """
        Sets the current global active character as a server character.
        If the character is already the server character, unsets the server character.

        All commands in the server that use your active character will instead use the server character, even if the active character is changed elsewhere.
        """  # noqa: E501
        char: Character = await Character.from_ctx(ctx, ignore_guild=True)

        if char.is_active_server(ctx):
            await char.unset_server_active(ctx)
            msg = f"Active server character unset from {char.name}."
            try:
                global_character = await ctx.get_character()
            except NoCharacter:
                await ctx.send(f"{msg} You have no global active character.")
            else:
                await ctx.send(f"{msg} {global_character.name} is now active.")
        else:
            result = await char.set_server_active(ctx)
            if result.did_unset_server_active:
                await ctx.send(f"Active server character changed to {char.name}.")
            else:
                await ctx.send(f"Active server character set to {char.name}.")

        await try_delete(ctx.message)

    @character.command(name="list")
    async def character_list(self, ctx):
        """Lists your characters."""
        user_characters = await self.bot.mdb.characters.find({"owner": str(ctx.author.id)}, ["name"]).to_list(None)
        if not user_characters:
            return await ctx.send("You have no characters.")
        await ctx.send("Your characters:\n{}".format(", ".join(sorted(c["name"] for c in user_characters))))

    @character.command(name="delete")
    async def character_delete(self, ctx, *, name):
        """Deletes a character."""
        user_characters = await self.bot.mdb.characters.find(
            {"owner": str(ctx.author.id)}, ["name", "upstream"]
        ).to_list(None)
        if not user_characters:
            return await ctx.send("You have no characters.")

        selected_char = await search_and_select(
            ctx, user_characters, name, lambda e: e["name"], selectkey=lambda e: f"{e['name']} (`{e['upstream']}`)"
        )

        if await confirm(ctx, f"Are you sure you want to delete {selected_char['name']}? (Reply with yes/no)"):
            await Character.delete(ctx, str(ctx.author.id), selected_char["upstream"])
            return await ctx.send(f"{selected_char['name']} has been deleted.")
        else:
            return await ctx.send("Ok, cancelling.")

    @commands.command()
    @commands.max_concurrency(1, BucketType.user)
    async def update(self, ctx, *args):
        """
        Updates the current character sheet, preserving all settings.
        __Valid Arguments__
        `-v` - Shows character sheet after update is complete.
        `-nocc` - Do not automatically create or update custom counters for class resources and features.
        `-noprep` - Import all known spells as prepared.
        """
        old_character: Character = await ctx.get_character()
        url = old_character.upstream
        args = argparse(args)

        prefixes = "dicecloud-", "google-", "beyond-", "dicecloudv2-"
        _id = url[:]
        for p in prefixes:
            if url.startswith(p):
                _id = url[len(p) :]
                break
        sheet_type = old_character.sheet_type
        if sheet_type == "dicecloud":
            parser = DicecloudParser(_id)
            loading = await ctx.send("Updating character data from Dicecloud...")
        elif sheet_type == "dicecloudv2":
            parser = DicecloudV2Parser(_id)
            loading = await ctx.send("Updating character data from Dicecloud V2...")
        elif sheet_type == "google":
            parser = GoogleSheet(_id)
            loading = await ctx.send("Updating character data from Google...")
        elif sheet_type == "beyond":
            parser = BeyondSheetParser(_id)
            loading = await ctx.send("Updating character data from Beyond...")
        else:
            return await ctx.send(f"Error: Unknown sheet type {sheet_type}.")

        try:
            character = await parser.load_character(ctx, args)
        except ExternalImportError as eep:
            return await loading.edit(content=f"Error loading character: {eep}")
        except Exception as eep:
            log.warning(f"Error importing character {old_character.upstream}")
            log.warning(traceback.format_exc())
            return await loading.edit(content=f"Error loading character: {eep}")

        character.update(old_character)

        # keeps an old check if the old character was active on the current server
        was_server_active = old_character.is_active_server(ctx)

        await character.commit(ctx)

        # overwrites the old_character's server active state
        # since character._active_guilds is old_character._active_guilds here
        if old_character.is_active_global():
            await character.set_active(ctx)
        if was_server_active:
            await character.set_server_active(ctx)

        await loading.edit(content=f"Updated and saved data for {character.name}!")
        if args.last("v"):
            await ctx.send(embed=character.get_sheet_embed())
        if sheet_type == "beyond":
            await send_ddb_ctas(ctx, character)

    @commands.command()
    async def transferchar(self, ctx, user: disnake.Member):
        """Gives a copy of the active character to another user."""
        character: Character = await ctx.get_character()
        overwrite = ""

        conflict = await self.bot.mdb.characters.find_one({"owner": str(user.id), "upstream": character.upstream})
        if conflict:
            overwrite = "**WARNING**: This will overwrite an existing character."

        await ctx.send(
            f"{user.mention}, accept a copy of {character.name}? (Type yes/no)\n{overwrite}",
            allowed_mentions=disnake.AllowedMentions(users=[ctx.author]),
        )
        try:
            m = await self.bot.wait_for(
                "message",
                timeout=300,
                check=lambda msg: (
                    msg.author == user and msg.channel == ctx.channel and get_positivity(msg.content) is not None
                ),
            )
        except asyncio.TimeoutError:
            m = None

        if m is None or not get_positivity(m.content):
            return await ctx.send("Transfer not confirmed, aborting.")

        character.owner = str(user.id)
        await character.commit(ctx)
        await ctx.send(f"Copied {character.name} to {user.display_name}'s storage.")

    @commands.command()
    async def csettings(self, ctx, *args):
        """
        Opens the Character Settings menu.

        In this menu, you can change your character's cosmetic and gameplay settings, such as their embed color,
        crit range, extra crit dice, and more.
        """
        char = await ctx.get_character()

        if not args:
            settings_ui = ui.CharacterSettingsUI.new(ctx.bot, owner=ctx.author, character=char)
            await settings_ui.send_to(ctx)
            return

        # old deprecated CLI behaviour
        out = []
        skip = False
        for i, arg in enumerate(args):
            if skip:
                continue
            if arg in CHARACTER_SETTINGS:
                skip = True
                out.append(CHARACTER_SETTINGS[arg].run(ctx, char, list_get(i + 1, None, args)))

        if not out:
            return await ctx.send(
                f"No valid settings found. Try `{ctx.prefix}csettings` with no arguments to use an interactive menu!"
            )

        await char.options.commit(ctx.bot.mdb, char)
        await ctx.send("\n".join(out))

    async def _confirm_overwrite(self, ctx, _id):
        """Prompts the user if command would overwrite another character.
        Returns True to overwrite, False or None otherwise."""
        conflict = await self.bot.mdb.characters.find_one({"owner": str(ctx.author.id), "upstream": _id})
        if conflict:
            return await confirm(
                ctx,
                "Warning: This will overwrite a character with the same ID. Do you wish to continue "
                "(Reply with yes/no)?\n"
                f"If you only wanted to update your character, run `{ctx.prefix}update` instead.",
            )
        return True

    @commands.command(name="import")
    @commands.max_concurrency(1, BucketType.user)
    async def import_sheet(self, ctx, url: str, *args):
        """
        Loads a character sheet from one of the accepted sites:
            [D&D Beyond](https://www.dndbeyond.com/)
<<<<<<< HEAD
            [Dicecloud](https://dicecloud.com/)
            [Dicecloud V2](https://beta.dicecloud.com/)
=======
            [Dicecloud v1](https://v1.dicecloud.com/)
>>>>>>> 42773971
            [GSheet v2.1](https://gsheet2.avrae.io) (auto)
            [GSheet v1.4](https://gsheet.avrae.io) (manual)

        __Valid Arguments__
        `-nocc` - Do not automatically create custom counters for class resources and features.
        `-noprep` - Import all known spells as prepared.

        __Sheet-specific Notes__
        D&D Beyond:
            Private sheets can be imported if you have linked your DDB and Discord accounts.  Otherwise, the sheet needs to be publicly shared.

        Dicecloud:
            Share your character with `avrae` on Dicecloud (edit permissions) for live updates.

        Gsheet:
            The sheet must be shared with directly with Avrae or be publicly viewable to anyone with the link.
            Avrae's google account is `avrae-320@avrae-bot.iam.gserviceaccount.com`.


        """  # noqa: E501
        url = await self._check_url(ctx, url)  # check for < >
        # Sheets in order: DDB, Dicecloud, Gsheet
        if beyond_match := DDB_URL_RE.match(url):
            loading = await ctx.send("Loading character data from Beyond...")
            prefix = "beyond"
            url = beyond_match.group(1)
            parser = BeyondSheetParser(url)
        elif dicecloud_match := DICECLOUD_URL_RE.match(url):
            loading = await ctx.send("Loading character data from Dicecloud...")
            url = dicecloud_match.group(1)
            prefix = "dicecloud"
            parser = DicecloudParser(url)
        elif dicecloudv2_match := DICECLOUDV2_URL_RE.match(url):
            loading = await ctx.send("Loading character data from Dicecloud V2...")
            url = dicecloudv2_match.group(1)
            prefix = "dicecloudv2"
            parser = DicecloudV2Parser(url)
        else:
            try:
                url = extract_gsheet_id_from_url(url)
            except ExternalImportError:
                return await ctx.send("Sheet type did not match accepted formats.")
            loading = await ctx.send("Loading character data from Google...")
            prefix = "google"
            parser = GoogleSheet(url)

        override = await self._confirm_overwrite(ctx, f"{prefix}-{url}")
        if not override:
            return await ctx.send("Character overwrite unconfirmed. Aborting.")

        # Load the parsed sheet
        character = await self._load_sheet(ctx, parser, args, loading)
        if character and beyond_match:
            await send_ddb_ctas(ctx, character)

    @commands.command(hidden=True, aliases=["gsheet", "dicecloud"])
    @commands.max_concurrency(1, BucketType.user)
    async def beyond(self, ctx, url: str, *args):
        """
        This is an old command and has been replaced. Use `!import` instead!
        """
        await self.import_sheet(ctx, url, *args)

    @staticmethod
    async def _load_sheet(ctx, parser, args, loading):
        try:
            character = await parser.load_character(ctx, argparse(args))
        except ExternalImportError as eep:
            await loading.edit(content=f"Error loading character: {eep}")
            return
        except Exception as eep:
            log.warning(f"Error importing character {parser.url}")
            log.warning(traceback.format_exc())
            await loading.edit(content=f"Error loading character: {eep}")
            return

        await loading.edit(content=f"Loaded and saved data for {character.name}!")

        await character.commit(ctx)
        await character.set_active(ctx)
        await ctx.send(embed=character.get_sheet_embed())
        return character

    @staticmethod
    async def _check_url(ctx, url):
        if url.startswith("<") and url.endswith(">"):
            url = url.strip("<>")
            await ctx.send(
                "Hey! Looks like you surrounded that URL with '<' and '>'. I removed them, but remember not to "
                "include those for other arguments!"
                f"\nUse `{ctx.prefix}help` for more details."
            )
        return url

    @staticmethod
    async def _active_character_embed(ctx):
        """Creates an embed to be displayed when the active character is checked"""
        active_character: Character = await ctx.get_character()
        embed = embeds.EmbedWithCharacter(active_character)

        desc = (
            f"Your current active character is {active_character.name}. "
            "All of your checks, saves and actions will use this character's stats."
        )
        if (link := active_character.get_sheet_url()) is not None:
            desc = f"{desc}\n[Go to Character Sheet]({link})"
        embed.description = desc
        embed.set_footer(text=f"To change active characters, use {ctx.prefix}character <name>.")

        # for a global character, we can return here
        if not active_character.is_active_server(ctx):
            return embed

        # get the global active character or None
        try:
            global_character: Character = await ctx.get_character(ignore_guild=True)
        except NoCharacter:
            embed.set_footer(
                text=(
                    f"{active_character.name} is only active on {ctx.guild.name}. You have no global "
                    f"active character. To set one, use {ctx.prefix}character <name>."
                )
            )
            return embed

        # global active character is server active
        if global_character.upstream == active_character.upstream:
            embed.set_footer(
                text=(
                    f"{active_character.name} is active on {ctx.guild.name} and globally. "
                    f"To change active characters, use {ctx.prefix}character <name>."
                )
            )
            return embed

        # global and server active differ
        embed.set_footer(
            text=(
                f"{active_character.name} is active on {ctx.guild.name}, overriding your global active "
                f"character. To change active characters, use {ctx.prefix}character <name>."
            )
        )
        return embed


async def send_ddb_ctas(ctx, character):
    """Sends relevant CTAs after a DDB character is imported. Only show a CTA 1/24h to not spam people."""
    ddb_user = await ctx.bot.ddb.get_ddb_user(ctx, ctx.author.id)
    gamelog_flag = await ctx.bot.ldclient.variation_for_ddb_user(
        "cog.gamelog.cta.enabled", ddb_user, False, discord_id=ctx.author.id
    )

    # get server settings for whether to pull up campaign settings
    if ctx.guild is not None:
        guild_settings = await ctx.get_server_settings()
        show_campaign_cta = guild_settings.show_campaign_cta
    else:
        show_campaign_cta = False

    # has the user seen this cta within the last 7d?
    if await ctx.bot.rdb.get(f"cog.sheetmanager.cta.seen.{ctx.author.id}"):
        return

    embed = embeds.EmbedWithCharacter(character)
    embed.title = "Heads up!"
    embed.description = "There's a couple of things you can do to make your experience even better!"
    embed.set_footer(text="You won't see this message again this week.")

    # link ddb user
    if ddb_user is None:
        embed.add_field(
            name="Connect Your D&D Beyond Account",
            value=(
                "Visit your [Account Settings](https://www.dndbeyond.com/account) page in D&D Beyond to link your "
                "D&D Beyond and Discord accounts. This lets you use all your D&D Beyond content in Avrae for free!"
            ),
            inline=False,
        )
    # game log
    if character.ddb_campaign_id and gamelog_flag and show_campaign_cta:
        try:
            await CampaignLink.from_id(ctx.bot.mdb, character.ddb_campaign_id)
        except NoCampaignLink:
            embed.add_field(
                name="Link Your D&D Beyond Campaign",
                value=(
                    "Sync rolls between a Discord channel and your D&D Beyond character sheet by linking your "
                    f"campaign! Use `{ctx.prefix}campaign https://www.dndbeyond.com/campaigns/"
                    f"{character.ddb_campaign_id}` in the Discord channel you want to link it to.\n"
                    f"This message can be disabled in `{ctx.prefix}server_settings`."
                ),
                inline=False,
            )

    if not embed.fields:
        return
    await ctx.send(embed=embed)
    await ctx.bot.rdb.setex(f"cog.sheetmanager.cta.seen.{ctx.author.id}", str(time.time()), 60 * 60 * 24 * 7)


def setup(bot):
    bot.add_cog(SheetManager(bot))<|MERGE_RESOLUTION|>--- conflicted
+++ resolved
@@ -631,12 +631,8 @@
         """
         Loads a character sheet from one of the accepted sites:
             [D&D Beyond](https://www.dndbeyond.com/)
-<<<<<<< HEAD
-            [Dicecloud](https://dicecloud.com/)
-            [Dicecloud V2](https://beta.dicecloud.com/)
-=======
             [Dicecloud v1](https://v1.dicecloud.com/)
->>>>>>> 42773971
+            [Dicecloud v2](https://dicecloud.com/)
             [GSheet v2.1](https://gsheet2.avrae.io) (auto)
             [GSheet v1.4](https://gsheet.avrae.io) (manual)
 
