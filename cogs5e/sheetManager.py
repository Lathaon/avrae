"""
Created on Jan 19, 2017

@author: andrew
"""
import asyncio
import itertools
import logging
import time
import traceback

import discord
import yaml
from discord.ext import commands
from discord.ext.commands.cooldowns import BucketType

from aliasing import helpers
from cogs5e.models import embeds
from cogs5e.models.character import Character
from cogs5e.models.errors import ExternalImportError
from cogs5e.models.sheet.attack import Attack, AttackList
from cogs5e.sheets.beyond import BeyondSheetParser, DDB_URL_RE
from cogs5e.sheets.dicecloud import DICECLOUD_URL_RE, DicecloudParser
from cogs5e.sheets.gsheet import GoogleSheet, extract_gsheet_id_from_url
from cogs5e.utils import actionutils, checkutils, targetutils
from cogs5e.utils.help_constants import *
from ddb.gamelog import CampaignLink
from ddb.gamelog.errors import NoCampaignLink
from utils import img
from utils.argparser import argparse
from utils.constants import SKILL_NAMES
from utils.functions import confirm, get_positivity, list_get, search_and_select, try_delete
from utils.user_settings import CSetting

log = logging.getLogger(__name__)

CHARACTER_SETTINGS = {
    "color": CSetting("color", "hex", default="random", display_func=lambda val: f"#{val:06X}", min_=0,
                      max_=0xffffff),
    "criton": CSetting("criton", "number", description="crit range", default=20,
                       display_func=lambda val: f"{val}-20", min_=1, max_=20),
    "reroll": CSetting("reroll", "number", min_=1, max_=20),
    "srslots": CSetting("srslots", "boolean", description="short rest slots", default='disabled',
                        display_func=lambda val: 'enabled' if val else 'disabled'),
    "embedimage": CSetting("embedimage", "boolean", description="embed image", default='disabled',
                           display_func=lambda val: 'enabled' if val else 'disabled'),
    "critdice": CSetting("critdice", "number", description="extra crit dice", default=0),
    "talent": CSetting("talent", "boolean", description="reliable talent", default='disabled',
                       display_func=lambda val: 'enabled' if val else 'disabled'),
    "ignorecrit": CSetting("ignorecrit", "boolean", description="ignore crits", default='disabled',
                           display_func=lambda val: 'enabled' if val else 'disabled')
}


class SheetManager(commands.Cog):
    """
    Commands to load a character sheet into Avrae, and supporting commands to modify the character, as well as basic macros.
    """  # noqa: E501

    def __init__(self, bot):
        self.bot = bot

    @staticmethod
    async def new_arg_stuff(args, ctx, character):
        args = await helpers.parse_snippets(args, ctx)
        args = await helpers.parse_with_character(ctx, character, args)
        args = argparse(args)
        return args

    @commands.group(aliases=['a', 'attack'], invoke_without_command=True, help=f"""
    Performs an action (attack or ability) for the current active character.
    __**Valid Arguments**__
    {VALID_AUTOMATION_ARGS}
    """)
    async def action(self, ctx, atk_name=None, *, args: str = ''):
        if atk_name is None:
            return await self.action_list(ctx)

        char: Character = await Character.from_ctx(ctx)
        args = await self.new_arg_stuff(args, ctx, char)
        hide = args.last('h', type_=bool)
        embed = embeds.EmbedWithCharacter(char, name=False, image=not hide)

        caster, targets, combat = await targetutils.maybe_combat(ctx, char, args)
        # we select from caster attacks b/c a combat effect could add some
        attack_or_action = await search_and_select(
            ctx, list(itertools.chain(caster.attacks, char.actions)), atk_name, lambda a: a.name)

        if isinstance(attack_or_action, Attack):
            result = await actionutils.run_attack(ctx, embed, args, caster, attack_or_action, targets, combat)
        else:
            result = await actionutils.run_action(ctx, embed, args, caster, attack_or_action, targets, combat)

        await ctx.send(embed=embed)
        await try_delete(ctx.message)
        if (gamelog := self.bot.get_cog('GameLog')) and result is not None:
            await gamelog.send_automation(ctx, char, attack_or_action.name, result)

    @action.command(name="list")
    async def action_list(self, ctx, *args):
        """
        Lists the active character's actions.
        __Valid Arguments__
        -v - Verbose: Displays each action's character sheet description rather than the effect summary.
        attacks - Only displays the available attacks.
        actions - Only displays the available actions.
        bonus - Only displays the available bonus actions.
        reactions - Only displays the available reactions.
        other - Only displays the available actions that have another activation time.
        """
        char: Character = await Character.from_ctx(ctx)
        caster = await targetutils.maybe_combat_caster(ctx, char)
        embed = embeds.EmbedWithCharacter(char, name=False)
        embed.title = f"{char.name}'s Actions"

        await actionutils.send_action_list(
            ctx, caster=caster, attacks=caster.attacks, actions=char.actions, embed=embed, args=args)

    # ---- attack management commands ----
    @action.command(name="add", aliases=['create'])
    async def attack_add(self, ctx, name, *args):
        """
        Adds an attack to the active character.
        __Valid Arguments__
        -d <damage> - How much damage the attack should do.
        -b <to-hit> - The to-hit bonus of the attack.
        -desc <description> - A description of the attack.
        -verb <verb> - The verb to use for this attack. (e.g. "Padellis <verb> a dagger!")
        proper - This attack's name is a proper noun.
        -criton <#> - This attack crits on a number other than a natural 20.
        -phrase <text> - Some flavor text to add to each attack with this attack.
        -thumb <image url> - The attack's image.
        -c <extra crit damage> - How much extra damage (beyond doubling dice) this attack does on a crit.
        """
        character: Character = await Character.from_ctx(ctx)
        parsed = argparse(args)

        attack = Attack.new(name, bonus_calc=parsed.join('b', '+'),
                            damage_calc=parsed.join('d', '+'), details=parsed.join('desc', '\n'),
                            verb=parsed.last('verb'), proper=parsed.last('proper', False, bool),
                            criton=parsed.last('criton', type_=int), phrase=parsed.join('phrase', '\n'),
                            thumb=parsed.last('thumb'), extra_crit_damage=parsed.last('c'))

        conflict = next((a for a in character.overrides.attacks if a.name.lower() == attack.name.lower()), None)
        if conflict:
            if await confirm(ctx, "This will overwrite an attack with the same name. Continue? (Reply with yes/no)"):
                character.overrides.attacks.remove(conflict)
            else:
                return await ctx.send("Okay, aborting.")
        character.overrides.attacks.append(attack)
        await character.commit(ctx)

        out = f"Created attack {attack.name}!"
        if conflict:
            out += f" Removed a duplicate attack."
        await ctx.send(out)

    @action.command(name="import")
    async def attack_import(self, ctx, *, data: str):
        """
        Imports an attack from JSON or YAML exported from the Avrae Dashboard.
        """
        # strip any code blocks
        if data.startswith(('```\n', '```json\n', '```yaml\n', '```yml\n', '```py\n')) and data.endswith('```'):
            data = '\n'.join(data.split('\n')[1:]).rstrip('`\n')

        character: Character = await Character.from_ctx(ctx)

        try:
            attack_json = yaml.safe_load(data)
        except yaml.YAMLError:
            return await ctx.send("This is not a valid attack.")

        if not isinstance(attack_json, list):
            attack_json = [attack_json]

        try:
            attacks = AttackList.from_dict(attack_json)
        except Exception:
            return await ctx.send("This is not a valid attack.")

        conflicts = [a for a in character.overrides.attacks if a.name.lower() in [new.name.lower() for new in attacks]]
        if conflicts:
            if await confirm(ctx, f"This will overwrite {len(conflicts)} attacks with the same name "
                                  f"({', '.join(c.name for c in conflicts)}). Continue? (Reply with yes/no)"):
                for conflict in conflicts:
                    character.overrides.attacks.remove(conflict)
            else:
                return await ctx.send("Okay, aborting.")

        character.overrides.attacks.extend(attacks)
        await character.commit(ctx)

        out = f"Imported {len(attacks)} attacks:\n{attacks.build_str(character)}"
        await ctx.send(out)

    @action.command(name="delete", aliases=['remove'])
    async def attack_delete(self, ctx, name):
        """
        Deletes an attack override.
        """
        character: Character = await Character.from_ctx(ctx)
        attack = await search_and_select(ctx, character.overrides.attacks, name, lambda a: a.name)
        if not (await confirm(ctx, f"Are you sure you want to delete {attack.name}? (Reply with yes/no)")):
            return await ctx.send("Okay, aborting delete.")
        character.overrides.attacks.remove(attack)
        await character.commit(ctx)
        await ctx.send(f"Okay, deleted attack {attack.name}.")

    @commands.command(aliases=['s'], help=f"""
    Rolls a save for your current active character.
    {VALID_SAVE_ARGS}
    """)
    async def save(self, ctx, skill, *args):
        if skill == 'death':
            ds_cmd = self.bot.get_command('game deathsave')
            if ds_cmd is None:
                return await ctx.send("Error: GameTrack cog not loaded.")
            return await ctx.invoke(ds_cmd, *args)

        char: Character = await Character.from_ctx(ctx)

        args = await self.new_arg_stuff(args, ctx, char)

        hide = args.last('h', type_=bool)

        embed = embeds.EmbedWithCharacter(char, name=False, image=not hide)

        checkutils.update_csetting_args(char, args)
        caster = await targetutils.maybe_combat_caster(ctx, char)

        result = checkutils.run_save(skill, caster, args, embed)

        # send
        await ctx.send(embed=embed)
        await try_delete(ctx.message)
        if gamelog := self.bot.get_cog('GameLog'):
            await gamelog.send_save(ctx, char, result.skill_name, result.rolls)

    @commands.command(aliases=['c'], help=f"""
    Rolls a check for your current active character.
    {VALID_CHECK_ARGS}
    """)
    async def check(self, ctx, check, *args):
        char: Character = await Character.from_ctx(ctx)
        skill_key = await search_and_select(ctx, SKILL_NAMES, check, lambda s: s)
        args = await self.new_arg_stuff(args, ctx, char)

        hide = args.last('h', type_=bool)

        embed = embeds.EmbedWithCharacter(char, name=False, image=not hide)
        skill = char.skills[skill_key]

        checkutils.update_csetting_args(char, args, skill)
        caster = await targetutils.maybe_combat_caster(ctx, char)

        result = checkutils.run_check(skill_key, caster, args, embed)

        await ctx.send(embed=embed)
        await try_delete(ctx.message)
        if gamelog := self.bot.get_cog('GameLog'):
            await gamelog.send_check(ctx, char, result.skill_name, result.rolls)

    @commands.group(invoke_without_command=True)
    async def desc(self, ctx):
        """Prints or edits a description of your currently active character."""
        char: Character = await Character.from_ctx(ctx)

        desc = char.description
        if not desc:
            desc = 'No description available.'

        if len(desc) > 2048:
            desc = desc[:2044] + '...'
        elif len(desc) < 2:
            desc = 'No description available.'

        embed = embeds.EmbedWithCharacter(char, name=False)
        embed.title = char.name
        embed.description = desc

        await ctx.send(embed=embed)
        await try_delete(ctx.message)

    @desc.command(name='update', aliases=['edit'])
    async def edit_desc(self, ctx, *, desc):
        """Updates the character description."""
        char: Character = await Character.from_ctx(ctx)
        char.overrides.desc = desc
        await char.commit(ctx)
        await ctx.send("Description updated!")

    @desc.command(name='remove', aliases=['delete'])
    async def remove_desc(self, ctx):
        """Removes the character description, returning to the default."""
        char: Character = await Character.from_ctx(ctx)
        char.overrides.desc = None
        await char.commit(ctx)
        await ctx.send(f"Description override removed!")

    @commands.group(invoke_without_command=True)
    async def portrait(self, ctx):
        """Shows or edits the image of your currently active character."""
        char: Character = await Character.from_ctx(ctx)

        if not char.image:
            return await ctx.send("No image available.")

        embed = discord.Embed()
        embed.title = char.name
        embed.colour = char.get_color()
        embed.set_image(url=char.image)

        await ctx.send(embed=embed)
        await try_delete(ctx.message)

    @portrait.command(name='update', aliases=['edit'])
    async def edit_portrait(self, ctx, *, url):
        """Updates the character portrait."""
        char: Character = await Character.from_ctx(ctx)
        char.overrides.image = url
        await char.commit(ctx)
        await ctx.send("Portrait updated!")

    @portrait.command(name='remove', aliases=['delete'])
    async def remove_portrait(self, ctx):
        """Removes the character portrait, returning to the default."""
        char: Character = await Character.from_ctx(ctx)
        char.overrides.image = None
        await char.commit(ctx)
        await ctx.send(f"Portrait override removed!")

    @commands.command(hidden=True)  # hidden, as just called by token command
    async def playertoken(self, ctx, *args):
        """
        Generates and sends a token for use on VTTs.
        __Valid Arguments__
        -border <gold|plain|none> - Chooses the token border.
        """

        char: Character = await Character.from_ctx(ctx)
        if not char.image:
            return await ctx.send("This character has no image.")

        token_args = argparse(args)
        ddb_user = await self.bot.ddb.get_ddb_user(ctx, ctx.author.id)
        is_subscriber = ddb_user and ddb_user.is_subscriber

        try:
            processed = await img.generate_token(char.image, is_subscriber, token_args)
        except Exception as e:
            return await ctx.send(f"Error generating token: {e}")

        file = discord.File(processed, filename="image.png")
        embed = embeds.EmbedWithCharacter(char, image=False)
        embed.set_image(url="attachment://image.png")
        await ctx.send(file=file, embed=embed)
        processed.close()

    @commands.command()
    async def sheet(self, ctx):
        """Prints the embed sheet of your currently active character."""
        char: Character = await Character.from_ctx(ctx)

        await ctx.send(embed=char.get_sheet_embed())
        await try_delete(ctx.message)

    @commands.group(aliases=['char'], invoke_without_command=True)
    async def character(self, ctx, *, name: str = None):
        """Switches the active character."""
        user_characters = await self.bot.mdb.characters.find({"owner": str(ctx.author.id)}).to_list(None)
        if not user_characters:
            return await ctx.send('You have no characters.')

        if name is None:
            active_character: Character = await Character.from_ctx(ctx)
            return await ctx.send(f'Currently active: {active_character.name}')

        selected_char = await search_and_select(ctx, user_characters, name, lambda e: e['name'],
                                                selectkey=lambda e: f"{e['name']} (`{e['upstream']}`)")

        char = Character.from_dict(selected_char)
        await char.set_active(ctx)

        await try_delete(ctx.message)

        await ctx.send(f"Active character changed to {char.name}.", delete_after=20)

    @character.command(name='list')
    async def character_list(self, ctx):
        """Lists your characters."""
        user_characters = await self.bot.mdb.characters.find(
            {"owner": str(ctx.author.id)}, ['name']
        ).to_list(None)
        if not user_characters:
            return await ctx.send('You have no characters.')
        await ctx.send('Your characters:\n{}'.format(', '.join(sorted(c['name'] for c in user_characters))))

    @character.command(name='delete')
    async def character_delete(self, ctx, *, name):
        """Deletes a character."""
        user_characters = await self.bot.mdb.characters.find(
            {"owner": str(ctx.author.id)}, ['name', 'upstream']
        ).to_list(None)
        if not user_characters:
            return await ctx.send('You have no characters.')

        selected_char = await search_and_select(ctx, user_characters, name, lambda e: e['name'],
                                                selectkey=lambda e: f"{e['name']} (`{e['upstream']}`)")

        if await confirm(ctx, f"Are you sure you want to delete {selected_char['name']}? (Reply with yes/no)"):
            await Character.delete(ctx, str(ctx.author.id), selected_char['upstream'])
            return await ctx.send(f"{selected_char['name']} has been deleted.")
        else:
            return await ctx.send("Ok, cancelling.")

    @commands.command()
    @commands.max_concurrency(1, BucketType.user)
    async def update(self, ctx, *args):
        """
        Updates the current character sheet, preserving all settings.
        __Valid Arguments__
        `-v` - Shows character sheet after update is complete.
        `-nocc` - Do not automatically create or update custom counters for class resources and features.
        `-noprep` - Import all known spells as prepared.
        """
        old_character: Character = await Character.from_ctx(ctx)
        url = old_character.upstream
        args = argparse(args)

        prefixes = 'dicecloud-', 'google-', 'beyond-'
        _id = url[:]
        for p in prefixes:
            if url.startswith(p):
                _id = url[len(p):]
                break
        sheet_type = old_character.sheet_type
        if sheet_type == 'dicecloud':
            parser = DicecloudParser(_id)
            loading = await ctx.send('Updating character data from Dicecloud...')
        elif sheet_type == 'google':
            parser = GoogleSheet(_id)
            loading = await ctx.send('Updating character data from Google...')
        elif sheet_type == 'beyond':
            parser = BeyondSheetParser(_id)
            loading = await ctx.send('Updating character data from Beyond...')
        else:
            return await ctx.send(f"Error: Unknown sheet type {sheet_type}.")

        try:
            character = await parser.load_character(ctx, args)
        except ExternalImportError as eep:
            return await loading.edit(content=f"Error loading character: {eep}")
        except Exception as eep:
            log.warning(f"Error importing character {old_character.upstream}")
            log.warning(traceback.format_exc())
            return await loading.edit(content=f"Error loading character: {eep}")

        character.update(old_character)

        await character.commit(ctx)
        await character.set_active(ctx)
        await loading.edit(content=f"Updated and saved data for {character.name}!")
        if args.last('v'):
            await ctx.send(embed=character.get_sheet_embed())
        if sheet_type == 'beyond':
            await send_ddb_ctas(ctx, character)

    @commands.command()
    async def transferchar(self, ctx, user: discord.Member):
        """Gives a copy of the active character to another user."""
        character: Character = await Character.from_ctx(ctx)
        overwrite = ''

        conflict = await self.bot.mdb.characters.find_one({"owner": str(user.id), "upstream": character.upstream})
        if conflict:
            overwrite = "**WARNING**: This will overwrite an existing character."

        await ctx.send(f"{user.mention}, accept a copy of {character.name}? (Type yes/no)\n{overwrite}",
                       allowed_mentions=discord.AllowedMentions(users=[ctx.author]))
        try:
            m = await self.bot.wait_for('message', timeout=300,
                                        check=lambda msg: (msg.author == user
                                                           and msg.channel == ctx.channel
                                                           and get_positivity(msg.content) is not None))
        except asyncio.TimeoutError:
            m = None

        if m is None or not get_positivity(m.content):
            return await ctx.send("Transfer not confirmed, aborting.")

        character.owner = str(user.id)
        await character.commit(ctx)
        await ctx.send(f"Copied {character.name} to {user.display_name}'s storage.")

    @commands.command()
    async def csettings(self, ctx, *args):
        """Updates personalization settings for the currently active character.

        __**Valid Arguments**__
        Use `<setting> reset` to reset a setting to the default.

        `color <hex color>` - Colors all character-based built-in embeds this color. Accessible as the cvar `color`
        `criton <number>` - Makes attacks crit on something other than a 20.
        `reroll <number>` - Defines a number that a check will automatically reroll on, for cases such as Halfling Luck.
        `srslots true/false` - Enables/disables whether spell slots reset on a Short Rest.
        `embedimage true/false` - Enables/disables whether a character's image is automatically embedded.
        `critdice <number>` - Adds additional damage dice on a critical hit. 
        `talent true/false` - Enables/disables whether to apply a rogue's Reliable Talent on checks you're proficient with.
        `ignorecrit true/false` - Prevents critical hits from applying, for example with adamantine armor."""  # noqa: E501
        char = await Character.from_ctx(ctx)

        out = []
        skip = False
        for i, arg in enumerate(args):
            if skip:
                continue
            if arg in CHARACTER_SETTINGS:
                skip = True
                out.append(CHARACTER_SETTINGS[arg].run(ctx, char, list_get(i + 1, None, args)))

        if not out:
            return await ctx.send(f"No valid settings found. See `{ctx.prefix}help {ctx.invoked_with}` for a list "
                                  f"of valid settings.")

        await char.commit(ctx)
        await ctx.send('\n'.join(out))

    async def _confirm_overwrite(self, ctx, _id):
        """Prompts the user if command would overwrite another character.
        Returns True to overwrite, False or None otherwise."""
        conflict = await self.bot.mdb.characters.find_one({"owner": str(ctx.author.id), "upstream": _id})
        if conflict:
            return await confirm(
                ctx,
                f"Warning: This will overwrite a character with the same ID. Do you wish to continue "
                f"(Reply with yes/no)?\n"
                f"If you only wanted to update your character, run `{ctx.prefix}update` instead.")
        return True

    @commands.command(name='import')
    @commands.max_concurrency(1, BucketType.user)
    async def import_sheet(self, ctx, url: str, *args):
        """
        Loads a character sheet in one of the accepted formats:
            [Dicecloud](https://dicecloud.com/)
            [GSheet v2.1](https://gsheet2.avrae.io) (auto)
            [GSheet v1.4](https://gsheet.avrae.io) (manual)
            [D&D Beyond](https://www.dndbeyond.com/)
        
        __Valid Arguments__
        `-nocc` - Do not automatically create custom counters for class resources and features.

        __Sheet-specific Notes__
        D&D Beyond:
            Private sheets can be imported if you have linked your DDB and Discord accounts.  Otherwise, the sheet needs to be publicly shared.
        Gsheet:
            The sheet must be shared with Avrae for this to work.
            Avrae's google account is `avrae-320@avrae-bot.iam.gserviceaccount.com`.

        Dicecloud:
            Share your character with `avrae` on Dicecloud (edit permissions) for live updates.
        """  # noqa: E501
        url = await self._check_url(ctx, url)  # check for < >
        # Sheets in order: DDB, Dicecloud, Gsheet
        if beyond_match := DDB_URL_RE.match(url):
            loading = await ctx.send('Loading character data from Beyond...')
            prefix = 'beyond'
            url = beyond_match.group(1)
            parser = BeyondSheetParser(url)
        elif dicecloud_match := DICECLOUD_URL_RE.match(url):
            loading = await ctx.send('Loading character data from Dicecloud...')
            url = dicecloud_match.group(1)
            prefix = 'dicecloud'
            parser = DicecloudParser(url)
        else:
            try:
                url = extract_gsheet_id_from_url(url)
            except ExternalImportError:
                return await ctx.send("Sheet type did not match accepted formats.")
            loading = await ctx.send('Loading character data from Google...')
            prefix = 'google'
            parser = GoogleSheet(url)

        override = await self._confirm_overwrite(ctx, f"{prefix}-{url}")
        if not override:
            return await ctx.send("Character overwrite unconfirmed. Aborting.")

        # Load the parsed sheet
<<<<<<< HEAD
        await self._load_sheet(ctx, parser, args, loading)

    @commands.command()
    @commands.max_concurrency(1, BucketType.user)
    async def dicecloud(self, ctx, url: str, *args):
        """
        Loads a character sheet from [Dicecloud](https://dicecloud.com/), resetting all settings.
        Share your character with `avrae` on Dicecloud (edit perms) for live updates.
        __Valid Arguments__
        `-nocc` - Do not automatically create custom counters for class resources and features.
        `-noprep` - Import all known spells as prepared.
        """
        url = await self._check_url(ctx, url)
        if 'dicecloud.com' in url:
            url = url.split('/character/')[-1].split('/')[0]

        override = await self._confirm_overwrite(ctx, f"dicecloud-{url}")
        if not override: return await ctx.send("Character overwrite unconfirmed. Aborting.")

        loading = await ctx.send('Loading character data from Dicecloud...')
        parser = DicecloudParser(url)
        await self._load_sheet(ctx, parser, args, loading)

    @commands.command()
    @commands.max_concurrency(1, BucketType.user)
    async def gsheet(self, ctx, url: str, *args):
        """
        Loads a character sheet from [GSheet v2.1](http://gsheet2.avrae.io) (auto) or [GSheet v1.4](http://gsheet.avrae.io) (manual), resetting all settings.
        The sheet must be shared with Avrae for this to work.
        Avrae's google account is `avrae-320@avrae-bot.iam.gserviceaccount.com`.
        __Valid Arguments__
        `-noprep` - Import all known spells as prepared.
        """

        url = await self._check_url(ctx, url)
        loading = await ctx.send('Loading character data from Google... (This usually takes ~30 sec)')
        try:
            url = extract_gsheet_id_from_url(url)
        except ExternalImportError:
            return await loading.edit(content="This is not a Google Sheets link.")

        override = await self._confirm_overwrite(ctx, f"google-{url}")
        if not override: return await ctx.send("Character overwrite unconfirmed. Aborting.")

        parser = GoogleSheet(url)
        await self._load_sheet(ctx, parser, args, loading)
=======
        character = await self._load_sheet(ctx, parser, args, loading)
        if character and beyond_match:
            await send_ddb_ctas(ctx, character)
>>>>>>> 8244769f

    @commands.command(hidden=True, aliases=['gsheet', 'dicecloud'])
    @commands.max_concurrency(1, BucketType.user)
    async def beyond(self, ctx, url: str, *args):
        """
<<<<<<< HEAD
        Loads a character sheet from [D&D Beyond](https://www.dndbeyond.com/), resetting all settings.
        __Valid Arguments__
        `-nocc` - Do not automatically create custom counters for limited use features.
        `-noprep` - Import all known spells as prepared.
=======
        This is an old command and has been replaced. Use `!import` instead!
>>>>>>> 8244769f
        """
        await self.import_sheet(ctx, url, *args)

    @staticmethod
    async def _load_sheet(ctx, parser, args, loading):
        try:
            character = await parser.load_character(ctx, argparse(args))
        except ExternalImportError as eep:
            await loading.edit(content=f"Error loading character: {eep}")
            return
        except Exception as eep:
            log.warning(f"Error importing character {parser.url}")
            log.warning(traceback.format_exc())
            await loading.edit(content=f"Error loading character: {eep}")
            return

        await loading.edit(content=f'Loaded and saved data for {character.name}!')

        await character.commit(ctx)
        await character.set_active(ctx)
        await ctx.send(embed=character.get_sheet_embed())
        return character

    @staticmethod
    async def _check_url(ctx, url):
        if url.startswith('<') and url.endswith('>'):
            url = url.strip('<>')
            await ctx.send(
                "Hey! Looks like you surrounded that URL with '<' and '>'. I removed them, but remember not to "
                "include those for other arguments!"
                f"\nUse `{ctx.prefix}help` for more details.")
        return url


async def send_ddb_ctas(ctx, character):
    """Sends relevant CTAs after a DDB character is imported. Only show a CTA 1/24h to not spam people."""
    ddb_user = await ctx.bot.ddb.get_ddb_user(ctx, ctx.author.id)
    if ddb_user is not None:
        ld_dict = ddb_user.to_ld_dict()
    else:
        ld_dict = {"key": str(ctx.author.id), "anonymous": True}
    gamelog_flag = await ctx.bot.ldclient.variation('cog.gamelog.cta.enabled', ld_dict, False)

    # has the user seen this cta within the last 7d?
    if await ctx.bot.rdb.get(f"cog.sheetmanager.cta.seen.{ctx.author.id}"):
        return

    embed = embeds.EmbedWithCharacter(character)
    embed.title = "Heads up!"
    embed.description = "There's a couple of things you can do to make your experience even better!"
    embed.set_footer(text="You won't see this message again this week.")

    # link ddb user
    if ddb_user is None:
        embed.add_field(
            name="Connect Your D&D Beyond Account",
            value="Visit your [Account Settings](https://www.dndbeyond.com/account) page in D&D Beyond to link your "
                  "D&D Beyond and Discord accounts. This lets you use all your D&D Beyond content in Avrae for free!",
            inline=False
        )
    # game log
    if character.ddb_campaign_id and gamelog_flag:
        try:
            await CampaignLink.from_id(ctx.bot.mdb, character.ddb_campaign_id)
        except NoCampaignLink:
            embed.add_field(
                name="Link Your D&D Beyond Campaign",
                value=f"Sync rolls between a Discord channel and your D&D Beyond character sheet by linking your "
                      f"campaign! Use `{ctx.prefix}campaign https://www.dndbeyond.com/campaigns/"
                      f"{character.ddb_campaign_id}` in the Discord channel you want to link it to.",
                inline=False
            )

    if not embed.fields:
        return
    await ctx.send(embed=embed)
    await ctx.bot.rdb.setex(f"cog.sheetmanager.cta.seen.{ctx.author.id}", str(time.time()), 60 * 60 * 24 * 7)


def setup(bot):
    bot.add_cog(SheetManager(bot))<|MERGE_RESOLUTION|>--- conflicted
+++ resolved
@@ -542,18 +542,20 @@
     @commands.max_concurrency(1, BucketType.user)
     async def import_sheet(self, ctx, url: str, *args):
         """
-        Loads a character sheet in one of the accepted formats:
+        Loads a character sheet from one of the accepted sites:
+            [D&D Beyond](https://www.dndbeyond.com/)
             [Dicecloud](https://dicecloud.com/)
             [GSheet v2.1](https://gsheet2.avrae.io) (auto)
             [GSheet v1.4](https://gsheet.avrae.io) (manual)
-            [D&D Beyond](https://www.dndbeyond.com/)
         
         __Valid Arguments__
         `-nocc` - Do not automatically create custom counters for class resources and features.
+        `-noprep` - Import all known spells as prepared.
 
         __Sheet-specific Notes__
         D&D Beyond:
             Private sheets can be imported if you have linked your DDB and Discord accounts.  Otherwise, the sheet needs to be publicly shared.
+        
         Gsheet:
             The sheet must be shared with Avrae for this to work.
             Avrae's google account is `avrae-320@avrae-bot.iam.gserviceaccount.com`.
@@ -587,71 +589,15 @@
             return await ctx.send("Character overwrite unconfirmed. Aborting.")
 
         # Load the parsed sheet
-<<<<<<< HEAD
-        await self._load_sheet(ctx, parser, args, loading)
-
-    @commands.command()
-    @commands.max_concurrency(1, BucketType.user)
-    async def dicecloud(self, ctx, url: str, *args):
-        """
-        Loads a character sheet from [Dicecloud](https://dicecloud.com/), resetting all settings.
-        Share your character with `avrae` on Dicecloud (edit perms) for live updates.
-        __Valid Arguments__
-        `-nocc` - Do not automatically create custom counters for class resources and features.
-        `-noprep` - Import all known spells as prepared.
-        """
-        url = await self._check_url(ctx, url)
-        if 'dicecloud.com' in url:
-            url = url.split('/character/')[-1].split('/')[0]
-
-        override = await self._confirm_overwrite(ctx, f"dicecloud-{url}")
-        if not override: return await ctx.send("Character overwrite unconfirmed. Aborting.")
-
-        loading = await ctx.send('Loading character data from Dicecloud...')
-        parser = DicecloudParser(url)
-        await self._load_sheet(ctx, parser, args, loading)
-
-    @commands.command()
-    @commands.max_concurrency(1, BucketType.user)
-    async def gsheet(self, ctx, url: str, *args):
-        """
-        Loads a character sheet from [GSheet v2.1](http://gsheet2.avrae.io) (auto) or [GSheet v1.4](http://gsheet.avrae.io) (manual), resetting all settings.
-        The sheet must be shared with Avrae for this to work.
-        Avrae's google account is `avrae-320@avrae-bot.iam.gserviceaccount.com`.
-        __Valid Arguments__
-        `-noprep` - Import all known spells as prepared.
-        """
-
-        url = await self._check_url(ctx, url)
-        loading = await ctx.send('Loading character data from Google... (This usually takes ~30 sec)')
-        try:
-            url = extract_gsheet_id_from_url(url)
-        except ExternalImportError:
-            return await loading.edit(content="This is not a Google Sheets link.")
-
-        override = await self._confirm_overwrite(ctx, f"google-{url}")
-        if not override: return await ctx.send("Character overwrite unconfirmed. Aborting.")
-
-        parser = GoogleSheet(url)
-        await self._load_sheet(ctx, parser, args, loading)
-=======
         character = await self._load_sheet(ctx, parser, args, loading)
         if character and beyond_match:
             await send_ddb_ctas(ctx, character)
->>>>>>> 8244769f
 
     @commands.command(hidden=True, aliases=['gsheet', 'dicecloud'])
     @commands.max_concurrency(1, BucketType.user)
     async def beyond(self, ctx, url: str, *args):
         """
-<<<<<<< HEAD
-        Loads a character sheet from [D&D Beyond](https://www.dndbeyond.com/), resetting all settings.
-        __Valid Arguments__
-        `-nocc` - Do not automatically create custom counters for limited use features.
-        `-noprep` - Import all known spells as prepared.
-=======
         This is an old command and has been replaced. Use `!import` instead!
->>>>>>> 8244769f
         """
         await self.import_sheet(ctx, url, *args)
 
