import copy

import cachetools

from cogs5e.funcs.dice import roll
from cogs5e.models.errors import ChannelInCombat, CombatChannelNotFound, CombatException, CombatNotFound, \
    InvalidArgument, NoCharacter, NoCombatants, RequiresContext
from cogs5e.models.sheet import Saves, Skill
from cogs5e.models.sheet.spellcasting import Spellbook, Spellcaster
from utils.argparser import argparse
from utils.constants import RESIST_TYPES
from utils.functions import get_selection

COMBAT_TTL = 60 * 60 * 24 * 7  # 1 week TTL


class Combat:
    message_cache = cachetools.LRUCache(500)

    def __init__(self, channelId, summaryMsgId, dmId, options, ctx, combatants=None, roundNum=0, turnNum=0,
                 currentIndex=None):
        if combatants is None:
            combatants = []
        self._channel = channelId  # readonly
        self._summary = summaryMsgId  # readonly
        self._dm = dmId
        self._options = options  # readonly (?)
        self._combatants = combatants
        self._round = roundNum
        self._turn = turnNum
        self._current_index = currentIndex
        self.ctx = ctx

    @classmethod
    def new(cls, channelId, summaryMsgId, dmId, options, ctx):
        return cls(channelId, summaryMsgId, dmId, options, ctx)

    @classmethod
    async def from_ctx(cls, ctx):
        raw = await ctx.bot.mdb.combats.find_one({"channel": str(ctx.channel.id)})
        if raw is None:
            raise CombatNotFound
        return await cls.from_dict(raw, ctx)

    @classmethod
    async def from_dict(cls, raw, ctx):
        inst = cls(raw['channel'], raw['summary'], raw['dm'], raw['options'], ctx, [], raw['round'],
                   raw['turn'], raw['current'])
        for c in raw['combatants']:
            if c['type'] == 'common':
                inst._combatants.append(Combatant.from_dict(c, ctx, inst))
            elif c['type'] == 'monster':
                inst._combatants.append(MonsterCombatant.from_dict(c, ctx, inst))
            elif c['type'] == 'player':
                inst._combatants.append(await PlayerCombatant.from_dict(c, ctx, inst))
            elif c['type'] == 'group':
                inst._combatants.append(await CombatantGroup.from_dict(c, ctx, inst))
            else:
                raise CombatException("Unknown combatant type")
        return inst

    @classmethod
    def from_ctx_sync(cls, ctx):
        raw = ctx.bot.mdb.combats.delegate.find_one({"channel": str(ctx.channel.id)})
        if raw is None:
            raise CombatNotFound
        return cls.from_dict_sync(raw, ctx)

    @classmethod
    def from_dict_sync(cls, raw, ctx):
        inst = cls(raw['channel'], raw['summary'], raw['dm'], raw['options'], ctx, [], raw['round'],
                   raw['turn'], raw['current'])
        for c in raw['combatants']:
            if c['type'] == 'common':
                inst._combatants.append(Combatant.from_dict(c, ctx, inst))
            elif c['type'] == 'monster':
                inst._combatants.append(MonsterCombatant.from_dict(c, ctx, inst))
            elif c['type'] == 'player':
                inst._combatants.append(PlayerCombatant.from_dict_sync(c, ctx, inst))
            elif c['type'] == 'group':
                inst._combatants.append(CombatantGroup.from_dict_sync(c, ctx, inst))
            else:
                raise CombatException("Unknown combatant type")
        return inst

    @classmethod
    async def from_id(cls, _id, ctx):
        raw = await ctx.bot.mdb.combats.find_one({"channel": _id})
        if raw is None:
            raise CombatNotFound
        return await cls.from_dict(raw, ctx)

    def to_dict(self):
        return {'channel': self.channel, 'summary': self.summary, 'dm': self.dm, 'options': self.options,
                'combatants': [c.to_dict() for c in self._combatants], 'turn': self.turn_num,
                'round': self.round_num, 'current': self._current_index}

    @property
    def channel(self):
        return self._channel

    @property
    def summary(self):
        return self._summary

    @property
    def dm(self):
        return self._dm

    @property
    def options(self):
        return self._options

    @options.setter
    def options(self, value):
        self._options = value

    @property  # private write
    def round_num(self):
        return self._round

    @property  # private write
    def turn_num(self):
        return self._turn

    @property  # private write
    def index(self):
        return self._current_index

    @property
    def current_combatant(self):
        """The combatant whose turn it currently is."""
        return next((c for c in self._combatants if c.index == self.index), None) if self.index is not None else None

    @property
    def next_combatant(self):
        """The combatant whose turn it will be when advance_turn() is called."""
        if len(self._combatants) == 0:
            return None
        if self.index is None:
            index = 0
        elif self.index + 1 >= len(self._combatants):
            index = 0
        else:
            index = self.index + 1
        return next(c for c in self._combatants if c.index == index) if index is not None else None

    def get_combatants(self, groups=False):
        """
        Returns a list of all Combatants in a combat.
        :param groups: Whether to return CombatantGroup objects in the list.
        :return: A list of all combatants (and optionally groups).
        """
        combatants = []
        for c in self._combatants:
            if isinstance(c, Combatant):
                combatants.append(c)
            else:
                combatants.extend(c.get_combatants())
                if groups:
                    combatants.append(c)
        return combatants

    def add_combatant(self, combatant):
        self._combatants.append(combatant)
        self.sort_combatants()

    def remove_combatant(self, combatant, ignore_remove_hook=False):
        if not ignore_remove_hook:
            combatant.on_remove()
        if not combatant.group:
            self._combatants.remove(combatant)
            self.sort_combatants()
        else:
            self.get_group(combatant.group).remove_combatant(combatant)
            self.check_empty_groups()
        return self

    def sort_combatants(self):
        current = self.current_combatant
        self._combatants = sorted(self._combatants, key=lambda k: (k.init, int(k.init_skill)), reverse=True)
        for n, c in enumerate(self._combatants):
            c.index = n
        if current is not None:
            self._current_index = current.index
            self._turn = current.init

    def get_combatant(self, name, strict=True):
        if strict:
            return next((c for c in self.get_combatants() if c.name.lower() == name.lower()), None)
        else:
            return next((c for c in self.get_combatants() if name.lower() in c.name.lower()), None)

    def get_group(self, name, create=None, strict=True):
        """
        Gets a combatant group.
        :rtype: CombatantGroup
        :param name: The name of the combatant group.
        :param create: The initiative to create a group at if a group is not found.
        :param strict: Whether group name must be a full case insensitive match.
        :return: The combatant group.
        """
        if strict:
            grp = next((g for g in self.get_groups() if g.name.lower() == name.lower()), None)
        else:
            grp = next((g for g in self.get_groups() if name.lower() in g.name.lower()), None)

        if grp is None and create is not None:
            grp = CombatantGroup.new(name, create, self.ctx)
            self.add_combatant(grp)

        return grp

    def get_groups(self):
        return [c for c in self._combatants if isinstance(c, CombatantGroup)]

    def check_empty_groups(self):
        removed = False
        for c in self._combatants:
            if isinstance(c, CombatantGroup) and len(c.get_combatants()) == 0:
                self.remove_combatant(c)
                removed = True
        if removed:
            self.sort_combatants()

    def reroll_dynamic(self):
        """
        Rerolls all combatant initiatives. Returns a string representing the new init order.
        """
        rolls = {}
        for c in self._combatants:
<<<<<<< HEAD
            c.init = roll(c.init_skill.d20()).total
=======
            init_roll = roll(f"1d20+{c.initMod}", inline=True)
            c.init = init_roll.total
            rolls[c.name] = init_roll
>>>>>>> 65c13210
        self.sort_combatants()

        order = []
        for combatant_name, init_roll in sorted(rolls.items(), key=lambda r: r[1].total, reverse=True):
            order.append(f"{init_roll.skeleton}: {combatant_name}")

        order = "\n".join(order)

        return order

    async def select_combatant(self, name, choice_message=None, select_group=False):
        """
        Opens a prompt for a user to select the combatant they were searching for.
        :param choice_message: The message to pass to the selector.
        :param select_group: Whether to allow groups to be selected.
        :rtype: Combatant
        :param name: The name of the combatant to search for.
        :return: The selected Combatant, or None if the search failed.
        """
        matching = [(c.name, c) for c in self.get_combatants(select_group) if name.lower() == c.name.lower()]
        if not matching:
            matching = [(c.name, c) for c in self.get_combatants(select_group) if name.lower() in c.name.lower()]
        return await get_selection(self.ctx, matching, message=choice_message)

    def advance_turn(self):
        """Advances the turn. If any caveats should be noted, returns them in messages."""
        if len(self._combatants) == 0:
            raise NoCombatants

        messages = []

        if self.current_combatant:
            self.current_combatant.on_turn_end()

        changed_round = False
        if self.index is None:  # new round, no dynamic reroll
            self._current_index = 0
            self._round += 1
        elif self.index + 1 >= len(self._combatants):  # new round
            if self.options.get('dynamic'):
                messages.append(f"New initiatives:\n{self.reroll_dynamic()}")
            self._current_index = 0
            self._round += 1
            changed_round = True
        else:
            self._current_index += 1

        self._turn = self.current_combatant.init
        self.current_combatant.on_turn()
        return changed_round, messages

    def rewind_turn(self):
        if len(self._combatants) == 0:
            raise NoCombatants

        if self.current_combatant:
            self.current_combatant.on_turn_end()

        if self.index is None:  # start of combat
            self._current_index = len(self._combatants) - 1
        elif self.index == 0:  # new round
            self._current_index = len(self._combatants) - 1
            self._round -= 1
        else:
            self._current_index -= 1

        self._turn = self.current_combatant.init

    def goto_turn(self, init_num, is_combatant=False):
        if len(self._combatants) == 0:
            raise NoCombatants

        if self.current_combatant:
            self.current_combatant.on_turn_end()

        if is_combatant:
            if init_num.group:
                init_num = self.get_group(init_num.group)
            self._current_index = init_num.index
        else:
            target = next((c for c in self._combatants if c.init <= init_num), None)
            if target:
                self._current_index = target.index
            else:
                self._current_index = 0

        self._turn = self.current_combatant.init

    def skip_rounds(self, num_rounds):
        messages = []

        self._round += num_rounds
        for com in self.get_combatants():
            com.on_turn(num_rounds)
            com.on_turn_end(num_rounds)
        if self.options.get('dynamic'):
            messages.append(f"New initiatives:\n{self.reroll_dynamic()}")

        return messages

    def get_turn_str(self):
        nextCombatant = self.current_combatant

        if isinstance(nextCombatant, CombatantGroup):
            thisTurn = nextCombatant.get_combatants()
            outStr = "**Initiative {} (round {})**: {} ({})\n{}"
            outStr = outStr.format(self.turn_num,
                                   self.round_num,
                                   nextCombatant.name,
                                   ", ".join({co.controller_mention() for co in thisTurn}),
                                   '```markdown\n' + "\n".join([co.get_status() for co in thisTurn]) + '```')
        else:
            outStr = "**Initiative {} (round {})**: {}\n{}"
            outStr = outStr.format(self.turn_num,
                                   self.round_num,
                                   "{} ({})".format(nextCombatant.name, nextCombatant.controller_mention()),
                                   '```markdown\n' + nextCombatant.get_status() + '```')

        if self.options.get('turnnotif'):
            nextTurn = self.next_combatant
            outStr += f"**Next up**: {nextTurn.name} ({nextTurn.controller_mention()})\n"
        return outStr

    @staticmethod
    async def ensure_unique_chan(ctx):
        if await ctx.bot.mdb.combats.find_one({"channel": str(ctx.channel.id)}):
            raise ChannelInCombat

    async def commit(self):
        """Commits the combat to db."""
        if not self.ctx:
            raise RequiresContext
        for pc in self.get_combatants():
            if isinstance(pc, PlayerCombatant):
                await pc.character.commit(self.ctx)
        await self.ctx.bot.mdb.combats.update_one(
            {"channel": self.channel},
            {"$set": self.to_dict(), "$currentDate": {"lastchanged": True}},
            upsert=True
        )

    def get_summary(self, private=False):
        """Returns the generated summary message content."""
        combatants = sorted(self._combatants, key=lambda k: (k.init, int(k.init_skill)), reverse=True)
        outStr = "```markdown\n{}: {} (round {})\n".format(
            self.options.get('name') if self.options.get('name') else "Current initiative",
            self.turn_num, self.round_num)
        outStr += f"{'=' * (len(outStr) - 13)}\n"

        combatantStr = ""
        for c in combatants:
            combatantStr += ("# " if self.index == c.index else "  ") + c.get_summary(private) + "\n"

        outStr += "{}```"  # format place for combatatstr
        if len(outStr.format(combatantStr)) > 2000:
            combatantStr = ""
            for c in combatants:
                combatantStr += ("# " if self.index == c.index else "  ") + c.get_summary(private, no_notes=True) + "\n"
        return outStr.format(combatantStr)

    async def update_summary(self):
        """Edits the summary message with the latest summary."""
        await (await self.get_summary_msg()).edit(content=self.get_summary())

    def get_channel(self):
        """Gets the Channel object of the combat."""
        if self.ctx:
            return self.ctx.message.channel
        else:
            chan = self.ctx.bot.get_channel(int(self.channel))
            if chan:
                return chan
            else:
                raise CombatChannelNotFound

    async def get_summary_msg(self):
        """Gets the Message object of the combat summary."""
        if self.summary in Combat.message_cache:
            return Combat.message_cache[self.summary]
        else:
            msg = await self.get_channel().fetch_message(self.summary)
            Combat.message_cache[msg.id] = msg
            return msg

    async def final(self):
        """Final commit/update."""
        await self.commit()
        await self.update_summary()

    async def end(self):
        """Ends combat in a channel."""
        for c in self._combatants:
            c.on_remove()
        await self.ctx.bot.mdb.combats.delete_one({"channel": self.channel})

    def __str__(self):
        return f"Initiative in <#{self.channel}>"


class Combatant(Spellcaster):
    def __init__(self, name, controllerId, init, init_skill, hpMax, hp, ac, private, resists, attacks, saves, ctx,
                 combat,
                 index=None, notes=None, effects=None, group=None, temphp=0, spellbook=None, *args, **kwargs):
        super(Combatant, self).__init__(spellbook)
        if resists is None:
            resists = {}
        if attacks is None:
            attacks = []
        if effects is None:
            effects = []
        self._name = name
        self._controller = controllerId
        self._init = init
        self._init_skill = init_skill  # readonly
        self._hpMax = hpMax  # optional
        self._hp = hp  # optional
        self._ac = ac  # optional
        self._private = private
        self._resists = resists
        self._attacks = attacks
        self._saves = saves
        self._index = index  # combat write only; position in combat
        self.ctx = ctx
        self.combat = combat
        self._notes = notes
        self._effects = effects
        self._group = group
        self._temphp = temphp

        self._cache = {}

    @classmethod
    def default(cls, name, controllerId, init, init_skill, hpMax, hp, ac, private, resists, ctx, combat):
        return cls(name, controllerId, init, init_skill, hpMax, hp, ac, private, resists, [], None, ctx, combat)

    @classmethod
    def from_dict(cls, raw, ctx, combat):
        if raw['saves']:
            saves = Saves.from_dict(raw['saves'])
        else:
            saves = None
        # backcompat
        if 'mod' in raw:
            init_skill = Skill(raw['mod'])
        else:
            init_skill = Skill.from_dict(raw['init_skill'])
        inst = cls(raw['name'], raw['controller'], raw['init'], init_skill, raw['hpMax'], raw['hp'], raw['ac'],
                   raw['private'], raw['resists'], raw['attacks'], saves, ctx, combat,
                   index=raw['index'], notes=raw['notes'], effects=[], group=raw['group'],
                   # begin backwards compatibility
                   temphp=raw.get('temphp'), spellbook=Spellbook.from_dict(raw.get('spellbook', {})))
        inst._effects = [Effect.from_dict(e, combat, inst) for e in raw['effects']]
        return inst

    def to_dict(self):
        return {'name': self.name, 'controller': self.controller, 'init': self.init,
                'init_skill': self.init_skill.to_dict(),
                'hpMax': self._hpMax, 'hp': self._hp, 'ac': self._ac, 'private': self.isPrivate,
                'resists': self._resists, 'attacks': self._attacks,
                'saves': self._saves and self._saves.to_dict(), 'index': self.index,
                'notes': self.notes, 'effects': [e.to_dict() for e in self.get_effects()], 'group': self.group,
                'temphp': self.temphp, 'spellbook': self.spellbook.to_dict(), 'type': 'common'}

    @property
    def name(self):
        return self._name

    @name.setter
    def name(self, new_name):
        for effect in self._effects:
            effect.on_name_change(self._name, new_name)
        self._name = new_name

    def get_name(self):
        return self.name

    @property
    def controller(self):
        return self._controller

    @controller.setter
    def controller(self, new_controller_id):
        self._controller = new_controller_id

    @property
    def init(self):
        return self._init

    @init.setter
    def init(self, new_init):
        self._init = new_init

    @property
    def init_skill(self):
        return self._init_skill

    @property
    def hpMax(self):
        return self._hpMax

    @hpMax.setter
    def hpMax(self, new_hpMax):
        self._hpMax = new_hpMax
        if self._hp is None:
            self._hp = new_hpMax

    @property
    def hp(self):
        return self._hp

    @hp.setter
    def hp(self, new_hp):
        self._hp = new_hp

    def get_hp(self):
        return self.hp

    def mod_hp(self, delta, overheal=True, ignore_temp=False):
        if delta < 0 and not ignore_temp:
            thp = self._temphp or 0
            self.temphp += delta
            delta += min(thp, -delta)  # how much did the THP absorb?
        if overheal or self.hpMax is None:
            self.hp += delta
        else:
            self.hp = min(self.hp + delta, self.hpMax)

    def set_hp(self, new_hp):  # set hp before temp hp
        self._hp = new_hp

    def get_hp_str(self, private=False):
        """Returns a string representation of the combatant's HP."""
        hpStr = ''
        if not self.isPrivate or private:
            hpStr = '<{}/{} HP>'.format(self.hp, self.hpMax) if self.hpMax is not None else '<{} HP>'.format(
                self.hp) if self.hp is not None else ''
            if self.temphp and self.temphp > 0:
                hpStr += f' <{self.temphp} THP>'
        elif self.hpMax is not None and self.hpMax > 0:
            ratio = self.hp / self.hpMax
            if ratio >= 1:
                hpStr = "<Healthy>"
            elif 0.5 < ratio < 1:
                hpStr = "<Injured>"
            elif 0.15 < ratio <= 0.5:
                hpStr = "<Bloodied>"
            elif 0 < ratio <= 0.15:
                hpStr = "<Critical>"
            elif ratio <= 0:
                hpStr = "<Dead>"
        return hpStr

    @property
    def temphp(self):
        return self._temphp or 0

    @temphp.setter
    def temphp(self, new_hp):
        self._temphp = max(new_hp, 0)

    @property
    def ac(self):
        _ac = self._ac
        for e in self.active_effects('ac'):
            try:
                if e.startswith(('+', '-')):
                    _ac += int(e)
                else:
                    _ac = int(e)
            except (ValueError, TypeError):
                continue
        return _ac

    @ac.setter
    def ac(self, new_ac):
        self._ac = new_ac

    @property
    def isPrivate(self):
        return self._private

    @isPrivate.setter
    def isPrivate(self, new_privacy):
        self._private = new_privacy

    @property
    def resists(self):
        checked = []
        out = {}
        for k in reversed(RESIST_TYPES):
            out[k] = []
            for _type in self.active_effects(k):
                if _type not in checked:
                    out[k].append(_type)
                    checked.append(_type)
        for k in reversed(RESIST_TYPES):
            for _type in self._resists.get(k, []):
                if _type not in checked:
                    out[k].append(_type)
                    checked.append(_type)
        return out

    def set_resist(self, dmgtype, resisttype):
        if resisttype not in RESIST_TYPES:
            raise ValueError("Resistance type is invalid")
        for rt in RESIST_TYPES:
            if dmgtype in self._resists.get(rt, []):
                self._resists[rt].remove(dmgtype)
        if resisttype not in self._resists:
            self._resists[resisttype] = []
        self._resists[resisttype].append(dmgtype)

    @property
    def attacks(self):
        attacks = self.attack_effects(self._attacks) + self.attack_effects(self.active_effects('attack'))
        return attacks

    @property
    def saves(self):
        return self._saves or Saves.default()

    @property
    def index(self):
        return self._index

    @index.setter
    def index(self, new_index):
        self._index = new_index

    @property
    def notes(self):
        return self._notes

    @notes.setter
    def notes(self, new_notes):
        self._notes = new_notes

    @property
    def group(self):
        return self._group

    @group.setter
    def group(self, value):
        self._group = value

    def add_effect(self, effect):
        if self.get_effect(effect.name, True):
            self.get_effect(effect.name).remove()
        conc_conflict = []
        if effect.concentration:
            conc_conflict = self.remove_all_effects(lambda e: e.concentration)

        self._effects.append(effect)
        return {"conc_conflict": conc_conflict}

    def get_effects(self):
        return self._effects

    def get_effect(self, name, strict=True):
        if strict:
            return next((c for c in self.get_effects() if c.name == name), None)
        else:
            return next((c for c in self.get_effects() if name.lower() in c.name.lower()), None)

    async def select_effect(self, name):
        """
        Opens a prompt for a user to select the effect they were searching for.
        :rtype: Effect
        :param name: The name of the effect to search for.
        :return: The selected Effect, or None if the search failed.
        """
        matching = [(c.name, c) for c in self.get_effects() if name.lower() in c.name.lower()]
        return await get_selection(self.ctx, matching)

    def remove_effect(self, effect):
        try:
            self._effects.remove(effect)
        except ValueError:
            # this should be safe
            # the only case where this occurs is if a parent removes an effect while it's trying to remove itself
            pass

    def remove_all_effects(self, _filter=None):
        if _filter is None:
            _filter = lambda _: True
        to_remove = list(filter(_filter, self._effects))
        for e in to_remove:
            e.remove()
        return to_remove

    def attack_effects(self, attacks):
        b = self.active_effects('b')
        d = self.active_effects('d')
        if b or d:
            at = copy.deepcopy(attacks)
            for a in at:
                if a['attackBonus'] is not None and b:
                    a['attackBonus'] += f" + {'+'.join(b)}"
                if a['damage'] is not None and d:
                    a['damage'] += f" + {'+'.join(d)}"
            return at
        return attacks

    def active_effects(self, key=None):
        if 'parsed_effects' not in self._cache:
            parsed_effects = {}
            for effect in self.get_effects():
                for k, v in effect.effect.items():
                    if k not in parsed_effects:
                        parsed_effects[k] = []
                    if not isinstance(v, list):
                        parsed_effects[k].append(v)
                    else:
                        parsed_effects[k].extend(v)
            self._cache['parsed_effects'] = parsed_effects
        if key:
            return self._cache['parsed_effects'].get(key, [])
        return self._cache['parsed_effects']

    def is_concentrating(self):
        return any(e.concentration for e in self.get_effects())

    def controller_mention(self):
        return f"<@{self.controller}>"

    def on_turn(self, num_turns=1):
        """
        A method called at the start of each of the combatant's turns.
        :param num_turns: The number of turns that just passed.
        :return: None
        """
        for e in self.get_effects().copy():
            e.on_turn(num_turns)

    def on_turn_end(self, num_turns=1):
        """A method called at the end of each of the combatant's turns."""
        for e in self.get_effects().copy():
            e.on_turn_end(num_turns)

    def get_summary(self, private=False, no_notes=False):
        """
        Gets a short summary of a combatant's status.
        :return: A string describing the combatant.
        """
        hpStr = f"{self.get_hp_str(private)} " if self.get_hp_str(private) else ''
        if not no_notes:
            return f"{self.init:>2}: {self.name} {hpStr}{self.get_effects_and_notes()}"
        else:
            return f"{self.init:>2}: {self.name} {hpStr}"

    def get_status(self, private=False):
        """
        Gets the start-of-turn status of a combatant.
        :param private: Whether to return the full revealed stats or not.
        :return: A string describing the combatant.
        """
        name = self.name
        hp_ac = self.get_hp_and_ac(private)
        resists = self.get_resist_string(private)
        notes = '\n# ' + self.notes if self.notes else ''
        effects = self.get_long_effects()
        return f"{name} {hp_ac} {resists}{notes}\n{effects}".strip()

    def get_long_effects(self):
        return '\n'.join(f"* {str(e)}" for e in self.get_effects())

    def get_effects_and_notes(self):
        out = []
        if self.ac is not None and not self.isPrivate:
            out.append('AC {}'.format(self.ac))
        for e in self.get_effects():
            out.append('{} [{} rds]'.format(e.name, e.remaining if not e.remaining < 0 else '∞'))
        if self.notes:
            out.append(self.notes)
        if out:
            return f"({', '.join(out)})"
        return ""

    def get_hp_and_ac(self, private: bool = False):
        out = [self.get_hp_str(private)]
        if self.ac is not None and (not self.isPrivate or private):
            out.append("(AC {})".format(self.ac))
        return ' '.join(out)

    def get_resist_string(self, private: bool = False):
        resistStr = ''
        self._resists['resist'] = [r for r in self._resists['resist'] if r]  # clean empty resists
        self._resists['immune'] = [r for r in self._resists['immune'] if r]  # clean empty resists
        self._resists['vuln'] = [r for r in self._resists['vuln'] if r]  # clean empty resists
        if not self.isPrivate or private:
            if len(self.resists['resist']) > 0:
                resistStr += "\n> Resistances: " + ', '.join(self.resists['resist']).title()
            if len(self.resists['immune']) > 0:
                resistStr += "\n> Immunities: " + ', '.join(self.resists['immune']).title()
            if len(self.resists['vuln']) > 0:
                resistStr += "\n> Vulnerabilities: " + ', '.join(self.resists['vuln']).title()
        return resistStr

    def on_remove(self):
        """
        Called when the combatant is removed from combat, either through !i remove or the combat ending.
        """
        pass

    def __str__(self):
        return f"{self.name}: {self.get_hp_str()}".strip()

    def __hash__(self):
        return hash(self.name)


class MonsterCombatant(Combatant):
    def __init__(self, name, controllerId, init, init_skill, hpMax, hp, ac, private, resists, attacks, saves, ctx,
                 combat,
                 index=None, monster_name=None, notes=None, effects=None, group=None, temphp=None, spellbook=None):
        super(MonsterCombatant, self).__init__(name, controllerId, init, init_skill, hpMax, hp, ac, private, resists,
                                               attacks, saves, ctx, combat, index, notes, effects, group, temphp,
                                               spellbook)
        self._monster_name = monster_name

    @classmethod
    def from_monster(cls, name, controllerId, init, init_skill, private, monster, ctx, combat, opts=None, index=None,
                     hp=None, ac=None):
        monster_name = monster.name
        hp = int(monster.hp) if not hp else int(hp)
        ac = int(monster.ac) if not ac else int(ac)

        resist = monster.raw_resists['resist']
        immune = monster.raw_resists['immune']
        vuln = monster.raw_resists['vuln']
        # fix npr and blug/pierc/slash
        if opts.get('npr'):
            if resist:
                resist = [r for r in resist if not any(t in r.lower() for t in ('bludgeoning', 'piercing', 'slashing'))]
            if immune:
                immune = [r for r in immune if not any(t in r.lower() for t in ('bludgeoning', 'piercing', 'slashing'))]
            if vuln:
                vuln = [r for r in vuln if not any(t in r.lower() for t in ('bludgeoning', 'piercing', 'slashing'))]

        resists = {'resist': [r.lower() for r in resist],
                   'immune': [i.lower() for i in immune],
                   'vuln': [v.lower() for v in vuln]}
        attacks = monster.attacks
        saves = monster.saves
        spellcasting = monster.spellbook

        return cls(name, controllerId, init, init_skill, hp, hp, ac, private, resists, attacks, saves, ctx, combat,
                   index, monster_name, spellbook=spellcasting)

    @classmethod
    def from_dict(cls, raw, ctx, combat):
        inst = super(MonsterCombatant, cls).from_dict(raw, ctx, combat)
        inst._monster_name = raw['monster_name']
        return inst

    @property
    def monster_name(self):
        return self._monster_name

    def to_dict(self):
        raw = super(MonsterCombatant, self).to_dict()
        raw['monster_name'] = self.monster_name
        raw['type'] = 'monster'
        return raw


class PlayerCombatant(Combatant):
    def __init__(self, name, controllerId, init, init_skill, hpMax, hp, ac, private, resists, attacks, saves, ctx,
                 combat,
                 index=None, character_id=None, character_owner=None, notes=None, effects=None, group=None,
                 temphp=None, spellbook=None):
        super(PlayerCombatant, self).__init__(name, controllerId, init, init_skill, hpMax, hp, ac, private, resists,
                                              attacks, saves, ctx, combat, index, notes, effects, group, temphp,
                                              spellbook)
        self.character_id = character_id
        self.character_owner = character_owner
        self._character = None  # shenanigans

    @classmethod
    async def from_character(cls, name, controllerId, init, ac, private, resists, ctx, combat, character_id,
                             character_owner, char):
        inst = cls(name, controllerId, init, None, None, None, ac, private, resists, None, None, ctx, combat,
                   character_id=character_id, character_owner=character_owner)
        inst._character = char
        return inst

    @property
    def character(self):
        return self._character

    @property
    def init_skill(self):
        return self._character.skills.initiative

    @property
    def hpMax(self):
        return self._hpMax or self.character.max_hp

    @hpMax.setter
    def hpMax(self, new_hpMax):
        self._hpMax = new_hpMax

    @property
    def hp(self):
        return self.character.hp

    @hp.setter
    def hp(self, new_hp):
        self.character.hp = new_hp

    def set_hp(self, new_hp):
        self.character.hp = new_hp

    @property
    def temphp(self):
        return self.character.temp_hp

    @temphp.setter
    def temphp(self, new_hp):
        self.character.temp_hp = new_hp

    @property
    def attacks(self):
        attacks = super(PlayerCombatant, self).attacks
        attacks.extend(self.attack_effects([a.to_old() for a in self.character.attacks]))
        return attacks

    @property
    def saves(self):
        return self.character.saves

    @property
    def spellbook(self):
        return self.character.spellbook

    def can_cast(self, spell, level) -> bool:
        return self.character.can_cast(spell, level)

    def cast(self, spell, level):
        self.character.cast(spell, level)

    def remaining_casts_of(self, spell, level):
        return self.character.remaining_casts_of(spell, level)

    @classmethod
    async def from_dict(cls, raw, ctx, combat):
        inst = super(PlayerCombatant, cls).from_dict(raw, ctx, combat)
        inst.character_id = raw['character_id']
        inst.character_owner = raw['character_owner']

        try:
            from cogs5e.models.character import Character
            inst._character = await Character.from_bot_and_ids(ctx.bot, inst.character_owner, inst.character_id)
        except NoCharacter:
            raise CombatException(f"A character in combat was deleted. "
                                  f"Please run `{ctx.prefix}init end -force` to end combat.")

        return inst

    @classmethod
    def from_dict_sync(cls, raw, ctx, combat):
        inst = super(PlayerCombatant, cls).from_dict(raw, ctx, combat)
        inst.character_id = raw['character_id']
        inst.character_owner = raw['character_owner']

        from cogs5e.models.character import Character
        char = ctx.bot.mdb.characters.delegate.find_one({"owner": inst.character_owner, "upstream": inst.character_id})
        if char is None:
            raise CombatException(f"A character in combat was deleted. "
                                  f"Please run `{ctx.prefix}init end -force` to end combat.")
        inst._character = Character.from_dict(char)
        return inst

    def to_dict(self):
        raw = super(PlayerCombatant, self).to_dict()
        raw['character_id'] = self.character_id
        raw['character_owner'] = self.character_owner
        raw['type'] = 'player'
        return raw


class CombatantGroup:
    def __init__(self, name, init, combatants, ctx, index=None):
        self._name = name
        self._init = init
        self._combatants = combatants
        self.ctx = ctx
        self._index = index
        self.initMod = 0  # for sorting
        self.group = None  # groups cannot be in groups
        self.isPrivate = False  # eh

    @classmethod
    def new(cls, name, init, ctx=None):
        return cls(name, init, [], ctx)

    @property
    def name(self):
        return self._name

    @property
    def init(self):
        return self._init

    @init.setter
    def init(self, new_init):
        self._init = new_init

    @property
    def index(self):
        return self._index

    @index.setter
    def index(self, new_index):
        self._index = new_index

    @property
    def controller(self):
        return str(self.ctx.author.id)  # workaround

    @property
    def attacks(self):
        a = []
        for c in self.get_combatants():
            a.extend(atk for atk in c.attacks if atk not in a)
        return a

    def get_combatants(self):
        return self._combatants

    def add_combatant(self, combatant):
        self._combatants.append(combatant)
        combatant.group = self.name

    def remove_combatant(self, combatant):
        self._combatants.remove(combatant)
        combatant.group = None

    def get_summary(self, private=False, no_notes=False):
        """
        Gets a short summary of a combatant's status.
        :return: A string describing the combatant.
        """
        if len(self._combatants) > 7 and not private:
            status = f"{self.init:>2}: {self.name} ({len(self.get_combatants())} combatants)"
        else:
            status = f"{self.init:>2}: {self.name}"
            for c in self.get_combatants():
                status += f'\n     - {": ".join(c.get_summary(private, no_notes).split(": ")[1:])}'
        return status

    def get_status(self, private=False):
        """
        Gets the start-of-turn status of a combatant.
        :param private: Whether to return the full revealed stats or not.
        :return: A string describing the combatant.
        """
        return '\n'.join(c.get_status(private) for c in self.get_combatants())

    def on_turn(self, num_turns=1):
        for c in self.get_combatants():
            c.on_turn(num_turns)

    def on_turn_end(self, num_turns=1):
        for c in self.get_combatants():
            c.on_turn_end(num_turns)

    def on_remove(self):
        for c in self.get_combatants():
            c.on_remove()

    def controller_mention(self):
        return ", ".join({c.controller_mention() for c in self.get_combatants()})

    @classmethod
    async def from_dict(cls, raw, ctx, combat):
        combatants = []
        for c in raw['combatants']:
            if c['type'] == 'common':
                combatants.append(Combatant.from_dict(c, ctx, combat))
            elif c['type'] == 'monster':
                combatants.append(MonsterCombatant.from_dict(c, ctx, combat))
            elif c['type'] == 'player':
                combatants.append(await PlayerCombatant.from_dict(c, ctx, combat))
            else:
                raise CombatException("Unknown combatant type")
        return cls(raw['name'], raw['init'], combatants, ctx, raw['index'])

    @classmethod
    def from_dict_sync(cls, raw, ctx, combat):
        combatants = []
        for c in raw['combatants']:
            if c['type'] == 'common':
                combatants.append(Combatant.from_dict(c, ctx, combat))
            elif c['type'] == 'monster':
                combatants.append(MonsterCombatant.from_dict(c, ctx, combat))
            elif c['type'] == 'player':
                combatants.append(PlayerCombatant.from_dict_sync(c, ctx, combat))
            else:
                raise CombatException("Unknown combatant type")
        return cls(raw['name'], raw['init'], combatants, ctx, raw['index'])

    def to_dict(self):
        return {'name': self.name, 'init': self.init, 'combatants': [c.to_dict() for c in self.get_combatants()],
                'index': self.index, 'type': 'group'}

    def __str__(self):
        return f"{self.name} ({len(self.get_combatants())} combatants)"


def parse_attack_arg(arg, name):
    data = arg.split('|')
    if not len(data) == 3:
        raise InvalidArgument("`attack` arg must be formatted `HIT|DAMAGE|TEXT`")
    return {'name': name, 'attackBonus': data[0] or None, 'damage': data[1] or None, 'details': data[2] or None}


def parse_attack_str(atk):
    try:
        return f"{int(atk['attackBonus']):+}|{atk['damage']}"
    except:
        return f"{atk['attackBonus']}|{atk['damage']}"


class Effect:
    LIST_ARGS = ('resist', 'immune', 'vuln', 'neutral')
    SPECIAL_ARGS = {  # 2-tuple of effect, str
        'attack': (parse_attack_arg, parse_attack_str)
    }
    VALID_ARGS = {'b': 'Attack Bonus', 'd': 'Damage Bonus', 'ac': 'AC', 'resist': 'Resistance', 'immune': 'Immunity',
                  'vuln': 'Vulnerability', 'neutral': 'Neutral', 'attack': 'Attack', 'sb': 'Save Bonus'}

    def __init__(self, combat, combatant, name: str, duration: int, remaining: int, effect: dict,
                 concentration: bool = False, children: list = None, parent: dict = None, tonend: bool = False):
        if children is None:
            children = []
        self.combat = combat
        self.combatant = combatant
        self._name = name
        self._duration = duration
        self._remaining = remaining
        self._effect = effect
        self._concentration = concentration
        self.children = children
        self.parent = parent
        self.ticks_on_end = tonend

    @classmethod
    def new(cls, combat, combatant, name, duration, effect_args, concentration: bool = False, character=None,
            tick_on_end=False):
        if isinstance(effect_args, str):
            if (combatant and isinstance(combatant, PlayerCombatant)) or character:
                effect_args = argparse(effect_args, combatant.character or character)
            else:
                effect_args = argparse(effect_args)
        effect_dict = {}
        for arg in effect_args:
            if arg in cls.SPECIAL_ARGS:
                effect_dict[arg] = cls.SPECIAL_ARGS[arg][0](effect_args.last(arg), name)
            elif arg in cls.LIST_ARGS:
                effect_dict[arg] = effect_args.get(arg, [])
            elif arg in cls.VALID_ARGS:
                effect_dict[arg] = effect_args.last(arg)
        try:
            duration = int(duration)
        except (ValueError, TypeError):
            raise InvalidArgument("Effect duration must be an integer.")
        return cls(combat, combatant, name, duration, duration, effect_dict, concentration=concentration,
                   tonend=tick_on_end)

    def set_parent(self, parent):
        """Sets the parent of an effect."""
        self.parent = {"combatant": parent.combatant.name, "effect": parent.name}
        parent.children.append({"combatant": self.combatant.name, "effect": self.name})
        return self

    @property
    def name(self):
        return self._name

    @property
    def duration(self):
        return self._duration

    @property
    def remaining(self):
        return self._remaining

    @property
    def effect(self):
        return self._effect

    @property
    def concentration(self):
        return self._concentration

    def __str__(self):
        desc = self.name
        if 0 <= self.remaining <= 1:
            if self.ticks_on_end:
                desc += " [until end of turn]"
            else:
                desc += " [until start of next turn]"
        elif self.remaining >= 0:  # ...an effect could have 0 duration
            desc += f" [{self.remaining} rounds]"
        desc += self.get_parenthetical()
        if self.concentration:
            desc += " <C>"
        return desc

    def get_parenthetical(self):
        """Gets the descriptive text inside parentheses."""
        text = []
        if self.effect:
            text.append(self.get_effect_str())
        if self.parent:
            text.append(f"Parent: {self.parent['effect']}")  # name of parent effect
        if text:
            return f" ({'; '.join(text)})"
        return ""

    def get_effect_str(self):
        out = []
        for k, v in self.effect.items():
            if k in self.SPECIAL_ARGS:
                out.append(f"{self.VALID_ARGS.get(k)}: {self.SPECIAL_ARGS[k][1](v)}")
            elif isinstance(v, list):
                out.append(f"{self.VALID_ARGS.get(k)}: {', '.join(v)}")
            else:
                out.append(f"{self.VALID_ARGS.get(k)}: {v}")
        return '; '.join(out)

    def on_turn(self, num_turns=1):
        """
        Reduces the turn counter if applicable, and removes itself if at 0.
        """
        if self.remaining >= 0 and not self.ticks_on_end:
            if self.remaining - num_turns <= 0:
                self.remove()
            self._remaining -= num_turns

    def on_turn_end(self, num_turns=1):
        """
        Reduces the turn counter if applicable, and removes itself if at 0.
        """
        if self.remaining >= 0 and self.ticks_on_end:
            if self.remaining - num_turns <= 0:
                self.remove()
            self._remaining -= num_turns

    def remove(self, removed=None):
        if removed is None:
            removed = [self]
        for effect in self.get_children_effects():
            if effect not in removed:  # no infinite recursion please
                removed.append(effect)
                effect.remove(removed)
        self.combatant.remove_effect(self)

    def on_name_change(self, old_name, new_name):
        for effect in self.get_children_effects():
            effect.parent['combatant'] = new_name

        if self.parent:
            parent = self.get_parent_effect()
            for child in parent.children:
                if child['combatant'] == old_name:
                    child['combatant'] = new_name

    def get_parent_effect(self):
        return self.combat.get_combatant(self.parent['combatant'], True).get_effect(self.parent['effect'], True)

    def get_children_effects(self):
        """Returns an iterator of Effects of this Effect's children."""
        for e in self.children.copy():
            child = self.get_child_effect(e)
            if child:
                yield child
            else:
                self.children.remove(e)  # effect was removed elsewhere; disown it

    def get_child_effect(self, e):
        combatant = self.combat.get_combatant(e['combatant'], True)
        if not combatant:
            return None
        return combatant.get_effect(e['effect'], True)

    @classmethod
    def from_dict(cls, raw, combat, combatant):
        return cls(combat, combatant, **raw)

    def to_dict(self):
        return {'name': self.name, 'duration': self.duration, 'remaining': self.remaining, 'effect': self.effect,
                'concentration': self.concentration, 'children': self.children, 'parent': self.parent,
                'tonend': self.ticks_on_end}<|MERGE_RESOLUTION|>--- conflicted
+++ resolved
@@ -229,13 +229,9 @@
         """
         rolls = {}
         for c in self._combatants:
-<<<<<<< HEAD
-            c.init = roll(c.init_skill.d20()).total
-=======
-            init_roll = roll(f"1d20+{c.initMod}", inline=True)
+            init_roll = roll(c.init_skill.d20(), inline=True)
             c.init = init_roll.total
             rolls[c.name] = init_roll
->>>>>>> 65c13210
         self.sort_combatants()
 
         order = []
