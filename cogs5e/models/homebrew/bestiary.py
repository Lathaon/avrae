import hashlib
import logging
import re
from math import floor

import aiohttp
import html2text

from cogs5e.models.errors import ExternalImportError, NoActiveBrew
from cogs5e.models.homebrew.mixins import CommonHomebrewMixin
from cogs5e.models.sheet.attack import AttackList
from cogs5e.models.sheet.base import BaseStats, Saves, Skills
from cogs5e.models.sheet.resistance import Resistances
from cogs5e.models.sheet.spellcasting import SpellbookSpell
from gamedata.compendium import compendium
from gamedata.monster import Monster, MonsterSpellbook, Trait
from utils.functions import search_and_select

log = logging.getLogger(__name__)

# presented to the hash first - update this when bestiary or monster schema changes
# to invalidate the existing cache of data
BESTIARY_SCHEMA_VERSION = b'1'


class Bestiary(CommonHomebrewMixin):
    def __init__(self, _id, sha256: str, upstream: str, published: bool,
                 name: str, monsters: list = None, desc: str = None,
                 **_):
        # metadata - should never change
        super().__init__(_id)
        self.sha256 = sha256
        self.upstream = upstream
        self.published = published

        # content
        self.name = name
        self.desc = desc
        self._monsters = monsters  # only loaded if needed

    @classmethod
    def from_dict(cls, d):
        if 'monsters' in d:
<<<<<<< HEAD
            d['monsters'] = [Monster.from_bestiary(m, d['name']) for m in d['monsters']]
=======
            d['monsters'] = [Monster.from_bestiary(m) for m in d['monsters']]
        if 'published' not in d:  # versions prior to v1.5.11 don't have this tag, default to True
            d['published'] = True
>>>>>>> 251e9cfc
        return cls(**d)

    @classmethod
    async def from_ctx(cls, ctx):
        active_bestiary = await cls.active_id(ctx)
        if active_bestiary is None:
            raise NoActiveBrew()
        return await cls.from_id(ctx, active_bestiary)

    @classmethod
    async def from_id(cls, ctx, oid):
        bestiary = await ctx.bot.mdb.bestiaries.find_one({"_id": oid},
                                                         projection={"monsters": False})
        if bestiary is None:
            raise ValueError("Bestiary does not exist")
        return cls.from_dict(bestiary)

    @classmethod
    async def from_critterdb(cls, ctx, url, published=True):
        log.info(f"Getting bestiary ID {url}...")
        api_base = "https://critterdb.com:443/api/publishedbestiaries" if published \
            else "https://critterdb.com:443/api/bestiaries"
        sha256_hash = hashlib.sha256()
        sha256_hash.update(BESTIARY_SCHEMA_VERSION)
        async with aiohttp.ClientSession() as session:
            if published:
                creatures = await get_published_bestiary_creatures(url, session, api_base, sha256_hash)
            else:
                creatures = await get_link_shared_bestiary_creatures(url, session, api_base, sha256_hash)

            async with session.get(f"{api_base}/{url}") as resp:
                try:
                    raw = await resp.json()
                except (ValueError, aiohttp.ContentTypeError):
                    raise ExternalImportError("Error importing bestiary metadata. Are you sure the link is right?")
                name = raw['name']
                desc = raw['description']
                sha256_hash.update(name.encode() + desc.encode())

        # try and find a bestiary by looking up upstream|hash
        # if it exists, return it
        # otherwise commit a new one to the db and return that
        sha256 = sha256_hash.hexdigest()
        log.debug(f"Bestiary hash: {sha256}")
        existing_bestiary = await ctx.bot.mdb.bestiaries.find_one({"upstream": url, "sha256": sha256})
        if existing_bestiary:
            log.info("This bestiary already exists, subscribing")
            existing_bestiary = Bestiary.from_dict(existing_bestiary)
            await existing_bestiary.subscribe(ctx)
            return existing_bestiary

<<<<<<< HEAD
        parsed_creatures = [_monster_factory(c, name) for c in creatures]
        b = cls(None, sha256, url, name, parsed_creatures, desc)
=======
        parsed_creatures = [_monster_factory(c) for c in creatures]
        b = cls(None, sha256, url, published, name, parsed_creatures, desc)
>>>>>>> 251e9cfc
        await b.write_to_db(ctx)
        await b.subscribe(ctx)
        return b

    async def load_monsters(self, ctx):
        if not self._monsters:
            bestiary = await ctx.bot.mdb.bestiaries.find_one({"_id": self.id}, projection=['monsters'])
            self._monsters = [Monster.from_bestiary(m, self.name) for m in bestiary['monsters']]
        return self._monsters

    @property
    def monsters(self):
        if self._monsters is None:
            raise AttributeError("load_monsters() must be called before accessing bestiary monsters.")
        return self._monsters

    async def write_to_db(self, ctx):
        """Writes a new bestiary object to the database."""
        assert self._monsters is not None
        monsters = [m.to_dict() for m in self._monsters]

        data = {
            "sha256": self.sha256, "upstream": self.upstream, "published": self.published,
            "name": self.name, "desc": self.desc, "monsters": monsters
        }

        result = await ctx.bot.mdb.bestiaries.insert_one(data)
        self.id = result.inserted_id

    async def delete(self, ctx):
        await ctx.bot.mdb.bestiaries.delete_one({"_id": self.id})
        await self.remove_all_tracking(ctx)

    # ==== subscriber helpers ====
    @staticmethod
    def sub_coll(ctx):
        return ctx.bot.mdb.bestiary_subscriptions

    async def set_server_active(self, ctx):
        """
        Sets the object as active for the contextual guild.
        This override is here because bestiaries' server active docs need a provider id.
        """
        sub_doc = {"type": "server_active", "subscriber_id": ctx.guild.id,
                   "object_id": self.id, "provider_id": ctx.author.id}
        await self.sub_coll(ctx).insert_one(sub_doc)

    async def unsubscribe(self, ctx):
        """The unsubscribe operation for bestiaries actually acts as a delete operation."""
        # unsubscribe me
        await super().unsubscribe(ctx)

        # remove all server subs that I provide
        await self.sub_coll(ctx).delete_many(
            {"type": "server_active", "provider_id": ctx.author.id, "object_id": self.id}
        )

        # if no one is subscribed to this bestiary anymore, delete it.
        if not await self.num_subscribers(ctx):
            await self.delete(ctx)

    @staticmethod
    async def user_bestiaries(ctx):
        """Returns an async iterator of partial Bestiary objects that the user has imported."""
        async for b in Bestiary.my_sub_ids(ctx):
            yield await Bestiary.from_id(ctx, b)

    @staticmethod
    async def server_bestiaries(ctx):
        """Returns an async iterator of partial Bestiary objects that are active on the server."""
        async for b in Bestiary.guild_active_ids(ctx):
            yield await Bestiary.from_id(ctx, b)

    # ==== bestiary-specific database helpers ====
    async def server_subscriptions(self, ctx):
        """Returns a list of server ids (ints) representing server subscriptions supplied by the contextual author.
        Mainly used to determine what subscriptions should be carried over to a new bestiary when updated."""
        subs = ctx.bot.mdb.bestiary_subscriptions.find(
            {"type": "server_active", "object_id": self.id, "provider_id": ctx.author.id})
        return [s['subscriber_id'] async for s in subs]

    async def add_server_subscriptions(self, ctx, serv_ids):
        """Subscribes a list of servers to this bestiary."""
        existing = await ctx.bot.mdb.bestiary_subscriptions.find(
            {"type": "server_active", "subscriber_id": {"$in": serv_ids}, "object_id": self.id}
        ).to_list(None)
        existing = {e['subscriber_id'] for e in existing}
        sub_docs = [{"type": "server_active", "subscriber_id": serv_id,
                     "object_id": self.id, "provider_id": ctx.author.id} for serv_id in serv_ids if
                    serv_id not in existing]
        if sub_docs:
            await ctx.bot.mdb.bestiary_subscriptions.insert_many(sub_docs)

    @staticmethod
    async def num_user(ctx):
        """Returns the number of bestiaries a user has imported."""
        return await ctx.bot.mdb.bestiary_subscriptions.count_documents(
            {"type": "subscribe", "subscriber_id": ctx.author.id}
        )

    async def get_server_sharer(self, ctx):
        """Returns the user ID of the user who shared this bestiary with the server."""
        sub = await ctx.bot.mdb.bestiary_subscriptions.find_one(
            {"type": "server_active", "object_id": self.id}
        )
        if sub is None:
            raise ValueError("This bestiary is not active on this server.")
        return sub.get("provider_id")


async def select_bestiary(ctx, name):
    user_bestiaries = []
    async for b in Bestiary.user_bestiaries(ctx):
        user_bestiaries.append(b)
    if not user_bestiaries:
        raise NoActiveBrew()

    bestiary = await search_and_select(ctx, user_bestiaries, name, key=lambda b: b.name,
                                       selectkey=lambda b: f"{b.name} (`{b.upstream})`")
    return bestiary


# critterdb HTTP helpers
async def get_published_bestiary_creatures(url, session, api_base, sha256_hash):
    creatures = []
    index = 1
    for _ in range(100):  # 100 pages max
        log.info(f"Getting page {index} of {url}...")
        async with session.get(f"{api_base}/{url}/creatures/{index}") as resp:
            if not 199 < resp.status < 300:
                raise ExternalImportError(
                    "Error importing bestiary: HTTP error. Are you sure the link is right?")
            raw_creatures = await parse_critterdb_response(resp, sha256_hash)
            if not raw_creatures:
                break
            creatures.extend(raw_creatures)
            index += 1
    return creatures


async def get_link_shared_bestiary_creatures(url, session, api_base, sha256_hash):
    log.info(f"Getting link shared bestiary {url}...")
    async with session.get(f"{api_base}/{url}/creatures") as resp:
        if resp.status == 400:
            raise ExternalImportError(
                "Error importing bestiary: Cannot access bestiary. Please ensure link sharing is enabled!")
        elif not 199 < resp.status < 300:
            raise ExternalImportError(
                "Error importing bestiary: HTTP error. Are you sure the link is right?")
        creatures = await parse_critterdb_response(resp, sha256_hash)
    return creatures


async def parse_critterdb_response(resp, sha256_hash):
    try:
        raw_creatures = await resp.json()
        sha256_hash.update(await resp.read())
    except (ValueError, aiohttp.ContentTypeError):
        raise ExternalImportError("Error importing bestiary: bad data. Are you sure the link is right?")
    return raw_creatures


# critterdb -> bestiary helpers
AVRAE_ATTACK_OVERRIDES_RE = re.compile(r'<avrae hidden>(.*?)\|([+-]?\d*)\|(.*?)</avrae>', re.IGNORECASE)
ATTACK_RE = re.compile(r'(?:<i>)?(?:\w+ ){1,4}Attack:(?:</i>)? ([+-]?\d+) to hit, .*?(?:<i>)?'
                       r'Hit:(?:</i>)? [+-]?\d+ \((.+?)\) (\w+) damage[., ]??'
                       r'(?:in melee, or [+-]?\d+ \((.+?)\) (\w+) damage at range[,.]?)?'
                       r'(?: or [+-]?\d+ \((.+?)\) (\w+) damage .*?[.,]?)?'
                       r'(?: (?:plus|and) [+-]?\d+ \((.+?)\) (\w+) damage.)?', re.IGNORECASE)
JUST_DAMAGE_RE = re.compile(r'[+-]?\d+ \((.+?)\) (\w+) damage', re.IGNORECASE)


def spaced_to_camel(spaced):
    return re.sub(r"\s+(\w)", lambda m: m.group(1).upper(), spaced.lower())


def _monster_factory(data, bestiary_name):
    ability_scores = BaseStats(data['stats']['proficiencyBonus'] or 0,
                               data['stats']['abilityScores']['strength'] or 10,
                               data['stats']['abilityScores']['dexterity'] or 10,
                               data['stats']['abilityScores']['constitution'] or 10,
                               data['stats']['abilityScores']['intelligence'] or 10,
                               data['stats']['abilityScores']['wisdom'] or 10,
                               data['stats']['abilityScores']['charisma'] or 10)
    cr = {0.125: '1/8', 0.25: '1/4', 0.5: '1/2'}.get(data['stats']['challengeRating'],
                                                     str(data['stats']['challengeRating']))
    num_hit_die = data['stats']['numHitDie']
    hit_die_size = data['stats']['hitDieSize']
    con_by_level = num_hit_die * ability_scores.get_mod('con')
    hp = floor(((hit_die_size + 1) / 2) * num_hit_die) + con_by_level
    hitdice = f"{num_hit_die}d{hit_die_size} + {con_by_level}"

    proficiency = data['stats']['proficiencyBonus']
    if proficiency is None:
        raise ExternalImportError(f"Monster's proficiency bonus is nonexistent ({data['name']}).")

    skills = Skills.default(ability_scores)
    skill_updates = {}
    for skill in data['stats']['skills']:
        name = spaced_to_camel(skill['name'])
        if skill['proficient']:
            mod = skills[name].value + proficiency
        else:
            mod = skill.get('value')
        if mod is not None:
            skill_updates[name] = mod
    skills.update(skill_updates)

    saves = Saves.default(ability_scores)
    save_updates = {}
    for save in data['stats']['savingThrows']:
        name = save['ability'].lower() + 'Save'
        if save['proficient']:
            mod = saves.get(name).value + proficiency
        else:
            mod = save.get('value')
        if mod is not None:
            save_updates[name] = mod
    saves.update(save_updates)

    attacks = []
    traits, atks = parse_critterdb_traits(data, 'additionalAbilities')
    attacks.extend(atks)
    actions, atks = parse_critterdb_traits(data, 'actions')
    attacks.extend(atks)
    reactions, atks = parse_critterdb_traits(data, 'reactions')
    attacks.extend(atks)
    legactions, atks = parse_critterdb_traits(data, 'legendaryActions')
    attacks.extend(atks)

    attacks = AttackList.from_dict(attacks)
    spellcasting = parse_critterdb_spellcasting(traits, ability_scores)

    resistances = Resistances.from_dict(dict(vuln=data['stats']['damageVulnerabilities'],
                                             resist=data['stats']['damageResistances'],
                                             immune=data['stats']['damageImmunities']))

    return Monster(data['name'], data['stats']['size'], data['stats']['race'], data['stats']['alignment'],
                   data['stats']['armorClass'], data['stats']['armorType'], hp, hitdice, data['stats']['speed'],
<<<<<<< HEAD
                   ability_scores, saves, skills, ', '.join(data['stats']['senses']), resistances,
                   data['stats']['conditionImmunities'], data['stats']['languages'], cr,
                   data['stats']['experiencePoints'],
                   traits, actions, reactions, legactions, data['stats']['legendaryActionsPerRound'],
                   resistances, attacks, data['flavor']['nameIsProper'], data['flavor']['imageUrl'],
                   spellcasting=spellcasting, homebrew=True, source=bestiary_name)
=======
                   ability_scores, cr, data['stats']['experiencePoints'], None,
                   ', '.join(data['stats']['senses']), resistances,
                   data['stats']['conditionImmunities'], saves, skills,
                   data['stats']['languages'], traits, actions, reactions, legactions,
                   data['stats']['legendaryActionsPerRound'], True, 'homebrew', attacks,
                   data['flavor']['nameIsProper'], data['flavor']['imageUrl'],
                   spellcasting=spellcasting)
>>>>>>> 251e9cfc


def parse_critterdb_traits(data, key):
    traits = []
    attacks = []
    for trait in data['stats'][key]:
        name = trait['name']
        raw = trait['description']

        overrides = list(AVRAE_ATTACK_OVERRIDES_RE.finditer(raw))
        raw_atks = list(ATTACK_RE.finditer(raw))
        raw_damage = list(JUST_DAMAGE_RE.finditer(raw))

        filtered = AVRAE_ATTACK_OVERRIDES_RE.sub('', raw)
        desc = '\n'.join(html2text.html2text(text, bodywidth=0).strip() for text in filtered.split('\n')).strip()

        if overrides:
            for override in overrides:
                attacks.append({'name': override.group(1) or name,
                                'attackBonus': override.group(2) or None, 'damage': override.group(3) or None,
                                'details': desc})
        elif raw_atks:
            for atk in raw_atks:
                if atk.group(6) and atk.group(7):  # versatile
                    damage = f"{atk.group(6)}[{atk.group(7)}]"
                    if atk.group(8) and atk.group(8):  # bonus damage
                        damage += f"+{atk.group(8)}[{atk.group(9)}]"
                    attacks.append(
                        {'name': f"2 Handed {name}", 'attackBonus': atk.group(1).lstrip('+'), 'damage': damage,
                         'details': desc})
                if atk.group(4) and atk.group(5):  # ranged
                    damage = f"{atk.group(4)}[{atk.group(5)}]"
                    if atk.group(8) and atk.group(8):  # bonus damage
                        damage += f"+{atk.group(8)}[{atk.group(9)}]"
                    attacks.append({'name': f"Ranged {name}", 'attackBonus': atk.group(1).lstrip('+'), 'damage': damage,
                                    'details': desc})
                damage = f"{atk.group(2)}[{atk.group(3)}]"
                if atk.group(8) and atk.group(9):  # bonus damage
                    damage += f"+{atk.group(8)}[{atk.group(9)}]"
                attacks.append(
                    {'name': name, 'attackBonus': atk.group(1).lstrip('+'), 'damage': damage, 'details': desc})
        else:
            for dmg in raw_damage:
                damage = f"{dmg.group(1)}[{dmg.group(2)}]"
                attacks.append({'name': name, 'attackBonus': None, 'damage': damage, 'details': desc})

        traits.append(Trait(name, desc))
    return traits, attacks


def parse_critterdb_spellcasting(traits, base_stats):
    known_spells = []
    will_spells = []
    daily_spells = {}
    usual_dc = (0, 0)  # dc, number of spells using dc
    usual_sab = (0, 0)  # same thing
    usual_cab = (0, 0)
    caster_level = 1
    slots = {"1": 0, "2": 0, "3": 0, "4": 0, "5": 0, "6": 0, "7": 0, "8": 0, "9": 0}

    for trait in traits:
        if not 'Spellcasting' in trait.name:
            continue
        desc = trait.desc

        type_match = re.search(r'spellcasting ability is (\w+) \(spell save DC (\d+), [+\-](\d+) to hit', desc)
        type_dc = int(type_match.group(2)) if type_match else None
        type_sab = int(type_match.group(3)) if type_match else None
        type_casting_ability = base_stats.get_mod(type_match.group(1)) if type_match else None
        type_caster_level_match = re.search(r'(\d+)[stndrh]{2}-level', desc)
        caster_level = max(caster_level,
                           int(type_caster_level_match.group(1))) if type_caster_level_match else caster_level
        type_spells = []

        def extract_spells(text):
            extracted = []
            spell_names = text.split(', ')
            for name in spell_names:
                s = name.strip('* _')

                try:
                    real_name = next(sp for sp in compendium.spells if sp.name.lower() == s).name
                    strict = True
                except StopIteration:
                    real_name = s
                    strict = False

                extracted.append(
                    SpellbookSpell(real_name, strict=strict, dc=type_dc, sab=type_sab, mod=type_casting_ability))
            type_spells.extend(extracted)
            return extracted

        for type_leveled_spells in re.finditer(
                r"(?:"
                r"(?:(?P<level>\d)[stndrh]{2}\slevel \((?P<slots>\d+) slots\))"
                r"|(?:Cantrip \(at will\))): "
                r"(?P<spells>.+)$",
                desc, re.MULTILINE):
            extract_spells(type_leveled_spells.group("spells"))
            if type_leveled_spells.group("level") and type_leveled_spells.group("slots"):
                slots[type_leveled_spells.group("level")] = int(type_leveled_spells.group("slots"))

        for type_will_spells in re.finditer(r"At will: (?P<spells>.+)$", desc, re.MULTILINE):
            extracted = extract_spells(type_will_spells.group("spells"))
            will_spells.extend(s.name for s in extracted)

        for type_daily_spells in re.finditer(r"(?P<times>\d+)/day: (?P<spells>.+)$", desc, re.MULTILINE):
            extracted = extract_spells(type_daily_spells.group("spells"))
            times_per_day = int(type_daily_spells.group("times"))
            for ts in extracted:
                daily_spells[ts.name] = times_per_day

        known_spells.extend(type_spells)
        if type_dc and (len(type_spells) > usual_dc[1] or not usual_dc[0]):
            usual_dc = (type_dc, len(type_spells))
        if type_sab and (len(type_spells) > usual_sab[1] or not usual_sab[0]):
            usual_sab = (type_sab, len(type_spells))
        if len(type_spells) > usual_cab[1] or not usual_cab[0]:
            usual_cab = (type_casting_ability, len(type_spells))

    spellbook = MonsterSpellbook(
        slots=slots, max_slots=slots, spells=known_spells, dc=usual_dc[0], sab=usual_sab[0],
        caster_level=caster_level, spell_mod=usual_cab[0], at_will=will_spells, daily=daily_spells
    )

    for spell in spellbook.spells:  # remove redundant data
        if spell.dc == spellbook.dc:
            spell.dc = None
        if spell.sab == spellbook.sab:
            spell.sab = None
        if spell.mod == spellbook.spell_mod:
            spell.mod = None

    log.debug(f"Critter spellbook: {spellbook.to_dict()}")
    return spellbook<|MERGE_RESOLUTION|>--- conflicted
+++ resolved
@@ -41,13 +41,9 @@
     @classmethod
     def from_dict(cls, d):
         if 'monsters' in d:
-<<<<<<< HEAD
             d['monsters'] = [Monster.from_bestiary(m, d['name']) for m in d['monsters']]
-=======
-            d['monsters'] = [Monster.from_bestiary(m) for m in d['monsters']]
         if 'published' not in d:  # versions prior to v1.5.11 don't have this tag, default to True
             d['published'] = True
->>>>>>> 251e9cfc
         return cls(**d)
 
     @classmethod
@@ -99,13 +95,8 @@
             await existing_bestiary.subscribe(ctx)
             return existing_bestiary
 
-<<<<<<< HEAD
         parsed_creatures = [_monster_factory(c, name) for c in creatures]
-        b = cls(None, sha256, url, name, parsed_creatures, desc)
-=======
-        parsed_creatures = [_monster_factory(c) for c in creatures]
         b = cls(None, sha256, url, published, name, parsed_creatures, desc)
->>>>>>> 251e9cfc
         await b.write_to_db(ctx)
         await b.subscribe(ctx)
         return b
@@ -345,22 +336,12 @@
 
     return Monster(data['name'], data['stats']['size'], data['stats']['race'], data['stats']['alignment'],
                    data['stats']['armorClass'], data['stats']['armorType'], hp, hitdice, data['stats']['speed'],
-<<<<<<< HEAD
                    ability_scores, saves, skills, ', '.join(data['stats']['senses']), resistances,
                    data['stats']['conditionImmunities'], data['stats']['languages'], cr,
                    data['stats']['experiencePoints'],
                    traits, actions, reactions, legactions, data['stats']['legendaryActionsPerRound'],
                    resistances, attacks, data['flavor']['nameIsProper'], data['flavor']['imageUrl'],
                    spellcasting=spellcasting, homebrew=True, source=bestiary_name)
-=======
-                   ability_scores, cr, data['stats']['experiencePoints'], None,
-                   ', '.join(data['stats']['senses']), resistances,
-                   data['stats']['conditionImmunities'], saves, skills,
-                   data['stats']['languages'], traits, actions, reactions, legactions,
-                   data['stats']['legendaryActionsPerRound'], True, 'homebrew', attacks,
-                   data['flavor']['nameIsProper'], data['flavor']['imageUrl'],
-                   spellcasting=spellcasting)
->>>>>>> 251e9cfc
 
 
 def parse_critterdb_traits(data, key):
